--- conflicted
+++ resolved
@@ -1,74 +1,67 @@
-using GenHub.Core.Helpers;
-
-namespace GenHub.Core.Models.Common;
-
-/// <summary>
-/// Progress information for file downloads.
-/// </summary>
-public class DownloadProgress
-{
-    /// <summary>
-    /// Initializes a new instance of the <see cref="DownloadProgress"/> class.
-    /// </summary>
-    /// <param name="bytesReceived">Bytes received.</param>
-    /// <param name="totalBytes">Total bytes.</param>
-    /// <param name="fileName">File name.</param>
-    /// <param name="url">Download URL.</param>
-    /// <param name="bytesPerSecond">Current download speed.</param>
-    /// <param name="elapsedTime">Elapsed download time.</param>
-    public DownloadProgress(
-        long bytesReceived,
-        long totalBytes,
-        string fileName,
-        string url,
-        long bytesPerSecond,
-        TimeSpan elapsedTime = default)
-    {
-        BytesReceived = bytesReceived;
-        TotalBytes = totalBytes;
-        FileName = fileName;
-        Url = url;
-        BytesPerSecond = bytesPerSecond;
-        ElapsedTime = elapsedTime;
-    }
-
-    /// <summary>Gets the bytes received.</summary>
-    public long BytesReceived { get; }
-
-    /// <summary>Gets the total bytes.</summary>
-    public long TotalBytes { get; }
-
-    /// <summary>Gets the file name.</summary>
-    public string FileName { get; }
-
-    /// <summary>Gets the download URL.</summary>
-    public string Url { get; }
-
-    /// <summary>Gets the current download speed in bytes per second.</summary>
-    public long BytesPerSecond { get; }
-
-    /// <summary>Gets the elapsed download time.</summary>
-    public TimeSpan ElapsedTime { get; }
-
-    /// <summary>Gets the download percentage (0-100).</summary>
-    public double Percentage => TotalBytes > 0 ? (double)BytesReceived / TotalBytes * 100 : 0;
-
-    /// <summary>Gets the estimated time remaining.</summary>
-    public TimeSpan? EstimatedTimeRemaining =>
-        BytesPerSecond > 0 && TotalBytes > 0 && BytesReceived < TotalBytes
-            ? TimeSpan.FromSeconds((TotalBytes - BytesReceived) / (double)BytesPerSecond)
-            : null;
-
-    /// <summary>Gets a formatted string representation of the download speed.</summary>
-<<<<<<< HEAD
-    public string FormattedSpeed => string.Format("{0}/s", ByteFormatHelper.FormatBytes(BytesPerSecond));
-
-    /// <summary>Gets a formatted string representation of the progress.</summary>
-    public string FormattedProgress => $"{ByteFormatHelper.FormatBytes(BytesReceived)} / {ByteFormatHelper.FormatBytes(TotalBytes)}";
-=======
-    public string FormattedSpeed => $"{FileSizeFormatter.Format(BytesPerSecond)}/s";
-
-    /// <summary>Gets a formatted string representation of the progress.</summary>
-    public string FormattedProgress => $"{FileSizeFormatter.Format(BytesReceived)} / {FileSizeFormatter.Format(TotalBytes)}";
->>>>>>> 483c5e9c
+using GenHub.Core.Helpers;
+
+namespace GenHub.Core.Models.Common;
+
+/// <summary>
+/// Progress information for file downloads.
+/// </summary>
+public class DownloadProgress
+{
+    /// <summary>
+    /// Initializes a new instance of the <see cref="DownloadProgress"/> class.
+    /// </summary>
+    /// <param name="bytesReceived">Bytes received.</param>
+    /// <param name="totalBytes">Total bytes.</param>
+    /// <param name="fileName">File name.</param>
+    /// <param name="url">Download URL.</param>
+    /// <param name="bytesPerSecond">Current download speed.</param>
+    /// <param name="elapsedTime">Elapsed download time.</param>
+    public DownloadProgress(
+        long bytesReceived,
+        long totalBytes,
+        string fileName,
+        string url,
+        long bytesPerSecond,
+        TimeSpan elapsedTime = default)
+    {
+        BytesReceived = bytesReceived;
+        TotalBytes = totalBytes;
+        FileName = fileName;
+        Url = url;
+        BytesPerSecond = bytesPerSecond;
+        ElapsedTime = elapsedTime;
+    }
+
+    /// <summary>Gets the bytes received.</summary>
+    public long BytesReceived { get; }
+
+    /// <summary>Gets the total bytes.</summary>
+    public long TotalBytes { get; }
+
+    /// <summary>Gets the file name.</summary>
+    public string FileName { get; }
+
+    /// <summary>Gets the download URL.</summary>
+    public string Url { get; }
+
+    /// <summary>Gets the current download speed in bytes per second.</summary>
+    public long BytesPerSecond { get; }
+
+    /// <summary>Gets the elapsed download time.</summary>
+    public TimeSpan ElapsedTime { get; }
+
+    /// <summary>Gets the download percentage (0-100).</summary>
+    public double Percentage => TotalBytes > 0 ? (double)BytesReceived / TotalBytes * 100 : 0;
+
+    /// <summary>Gets the estimated time remaining.</summary>
+    public TimeSpan? EstimatedTimeRemaining =>
+        BytesPerSecond > 0 && TotalBytes > 0 && BytesReceived < TotalBytes
+            ? TimeSpan.FromSeconds((TotalBytes - BytesReceived) / (double)BytesPerSecond)
+            : null;
+
+    /// <summary>Gets a formatted string representation of the download speed.</summary>
+    public string FormattedSpeed => $"{FileSizeFormatter.Format(BytesPerSecond)}/s";
+
+    /// <summary>Gets a formatted string representation of the progress.</summary>
+    public string FormattedProgress => $"{FileSizeFormatter.Format(BytesReceived)} / {FileSizeFormatter.Format(TotalBytes)}";
 }