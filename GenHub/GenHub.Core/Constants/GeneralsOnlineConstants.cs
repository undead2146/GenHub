namespace GenHub.Core.Constants;

/// <summary>
/// Constants specific to Generals Online content provider and multiplayer service.
/// </summary>
public static class GeneralsOnlineConstants
{
    // ===== Content Metadata =====

    /// <summary>Publisher name for manifests.</summary>
    public const string PublisherName = "Generals Online Team";

    /// <summary>Content name for manifests.</summary>
    public const string ContentName = "Generals Online";

    /// <summary>Full content description.</summary>
    public const string Description = "Community-driven multiplayer service for C&C Generals Zero Hour. Features 60Hz tick rate, automatic updates, and improved stability.";

    /// <summary>Short content description.</summary>
    public const string ShortDescription = "Community-driven multiplayer service for C&C Generals Zero Hour";

    /// <summary>Content icon URL.</summary>
    public const string IconUrl = "https://www.playgenerals.online/logo.png";

    /// <summary>
    /// Publisher logo source path for UI display.
    /// </summary>
    public const string LogoSource = "/Assets/Logos/generalsonline-logo.png";

<<<<<<< HEAD
    /// <summary>Publisher icon color.</summary>
    public const string IconColor = "#4CAF50";

    // ===== URLs =====

    /// <summary>Publisher website URL.</summary>
    public const string WebsiteUrl = "https://www.playgenerals.online";

    /// <summary>Support URL for help and documentation.</summary>
    public const string SupportUrl = "https://www.playgenerals.online/support";

    /// <summary>Download page URL.</summary>
    public const string DownloadPageUrl = "https://www.playgenerals.online/download";

    /// <summary>Latest version API URL.</summary>
    public const string LatestVersionUrl = "https://www.playgenerals.online/api/latest-version";

    /// <summary>Manifest API URL.</summary>
    public const string ManifestApiUrl = "https://www.playgenerals.online/api/manifests";

    /// <summary>Releases API URL.</summary>
    public const string ReleasesUrl = "https://www.playgenerals.online/api/releases";
=======
    /// <summary>
    /// Cover image source path for UI display.
    /// </summary>
    public const string CoverSource = "/Assets/Covers/zerohour-cover.png";
>>>>>>> e169abc5

    // ===== Version Parsing =====

    /// <summary>Format for parsing version dates (DDMMYY).</summary>
    public const string VersionDateFormat = "ddMMyy";

    /// <summary>Separator between date and QFE number in versions.</summary>
    public const string QfeSeparator = "_QFE";

    // ===== File Extensions =====

    /// <summary>File extension for portable downloads.</summary>
    public const string PortableExtension = ".zip";

    // ===== Update Intervals =====

    /// <summary>Hours between update checks.</summary>
    public const int UpdateCheckIntervalHours = 24;

    // ===== Manifest Generation =====

    /// <summary>Publisher type identifier for GeneralsOnline.</summary>
    public const string PublisherType = "generalsonline";

    /// <summary>Content type for GeneralsOnline game clients.</summary>
    public const string ContentType = "gameclient";

    /// <summary>Manifest name suffix for 30Hz variant.</summary>
    public const string Variant30HzSuffix = "30hz";

    /// <summary>Manifest name suffix for 60Hz variant.</summary>
    public const string Variant60HzSuffix = "60hz";

    /// <summary>Manifest name suffix for QuickMatch MapPack.</summary>
    public const string QuickMatchMapPackSuffix = "quickmatch-maps";

    /// <summary>Display name for QuickMatch MapPack.</summary>
    public const string QuickMatchMapPackDisplayName = "GeneralsOnline QuickMatch Maps";

    /// <summary>Description for QuickMatch MapPack.</summary>
    public const string QuickMatchMapPackDescription = "Official map pack required for GeneralsOnline QuickMatch multiplayer. Contains competitively balanced maps.";

    /// <summary>Subdirectory within the portable ZIP containing maps.</summary>
    public const string MapsSubdirectory = "Maps";

    // ===== Component Identifiers =====

    /// <summary>Source name for Generals Online discoverer.</summary>
    public const string DiscovererSourceName = PublisherType;

    /// <summary>Resolver ID for Generals Online resolver.</summary>
    public const string ResolverId = "GeneralsOnline";

    /// <summary>Source name for Generals Online deliverer.</summary>
    public const string DelivererSourceName = "Generals Online Deliverer";

    /// <summary>Description for Generals Online deliverer.</summary>
    public const string DelivererDescription = "Delivers Generals Online content via ZIP extraction and CAS storage";

    // ===== Content Tags =====

    /// <summary>Content tags for search and categorization.</summary>
    public static readonly string[] Tags = ["multiplayer", "online", "community", "enhancement"];
}<|MERGE_RESOLUTION|>--- conflicted
+++ resolved
@@ -22,40 +22,24 @@
     /// <summary>Content icon URL.</summary>
     public const string IconUrl = "https://www.playgenerals.online/logo.png";
 
+    /// <summary>Website URL for Generals Online.</summary>
+    public const string WebsiteUrl = "https://www.playgenerals.online";
+
+    /// <summary>Support URL for Generals Online.</summary>
+    public const string SupportUrl = "https://www.playgenerals.online/support";
+
+    /// <summary>Download page URL for Generals Online.</summary>
+    public const string DownloadPageUrl = "https://www.playgenerals.online/download";
+
     /// <summary>
     /// Publisher logo source path for UI display.
     /// </summary>
     public const string LogoSource = "/Assets/Logos/generalsonline-logo.png";
 
-<<<<<<< HEAD
-    /// <summary>Publisher icon color.</summary>
-    public const string IconColor = "#4CAF50";
-
-    // ===== URLs =====
-
-    /// <summary>Publisher website URL.</summary>
-    public const string WebsiteUrl = "https://www.playgenerals.online";
-
-    /// <summary>Support URL for help and documentation.</summary>
-    public const string SupportUrl = "https://www.playgenerals.online/support";
-
-    /// <summary>Download page URL.</summary>
-    public const string DownloadPageUrl = "https://www.playgenerals.online/download";
-
-    /// <summary>Latest version API URL.</summary>
-    public const string LatestVersionUrl = "https://www.playgenerals.online/api/latest-version";
-
-    /// <summary>Manifest API URL.</summary>
-    public const string ManifestApiUrl = "https://www.playgenerals.online/api/manifests";
-
-    /// <summary>Releases API URL.</summary>
-    public const string ReleasesUrl = "https://www.playgenerals.online/api/releases";
-=======
     /// <summary>
     /// Cover image source path for UI display.
     /// </summary>
     public const string CoverSource = "/Assets/Covers/zerohour-cover.png";
->>>>>>> e169abc5
 
     // ===== Version Parsing =====
 
