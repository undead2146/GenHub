using System;
<<<<<<< HEAD
using System.Collections.Generic;
using System.IO;
using System.IO.Compression;
using System.Linq;
=======
using System.Diagnostics;
>>>>>>> fb3af4cc
using System.Net.Http;
using System.Net.Http.Headers;
using System.Runtime.InteropServices;
using System.Security;
using System.Text.Json;
using System.Text.RegularExpressions;
using System.Threading;
using System.Threading.Tasks;
using GenHub.Core.Constants;
using GenHub.Core.Interfaces.Common;
using GenHub.Core.Interfaces.GitHub;
using GenHub.Core.Models.AppUpdate;
using GenHub.Core.Models.Enums;
using GenHub.Features.AppUpdate.Interfaces;
using Microsoft.Extensions.Logging;
using NuGet.Versioning;
using Velopack;
using Velopack.Sources;

namespace GenHub.Features.AppUpdate.Services;

/// <summary>
/// Velopack-based update manager service with support for release and artifact update channels.
/// </summary>
public partial class VelopackUpdateManager : IVelopackUpdateManager, IDisposable
{
    /// <summary>
    /// Regex for extracting version from nupkg filename.
    /// </summary>
    [GeneratedRegex(@"GenHub-(.+)-full\.nupkg", RegexOptions.IgnoreCase)]
    private static partial Regex NupkgVersionRegex();

    /// <summary>
    /// Length of the git short hash used in versioning (7 characters).
    /// </summary>
    private const int GitShortHashLength = 7;

    /// <summary>
    /// Delay before exit after applying update (5 seconds).
    /// </summary>
    private static readonly TimeSpan PostUpdateExitDelay = TimeSpan.FromSeconds(5);

    /// <summary>
    /// Delay for showing completion message (1.5 seconds).
    /// </summary>
    private static readonly TimeSpan CompletionMessageDelay = TimeSpan.FromMilliseconds(1500);

    private readonly ILogger<VelopackUpdateManager> _logger;
    private readonly IHttpClientFactory _httpClientFactory;
    private readonly IGitHubTokenStorage? _gitHubTokenStorage;
    private readonly IUserSettingsService? _userSettingsService;
    private readonly UpdateManager? _updateManager;
    private readonly GithubSource _githubSource;
    private bool _hasUpdateFromGitHub;
    private string? _latestVersionFromGitHub;
    private ArtifactUpdateInfo? _latestArtifactUpdate;

    /// <inheritdoc/>
    public UpdateChannel CurrentChannel { get; set; }

    /// <inheritdoc/>
    public bool HasArtifactUpdateAvailable => _latestArtifactUpdate != null;

    /// <inheritdoc/>
    public ArtifactUpdateInfo? LatestArtifactUpdate => _latestArtifactUpdate;

    /// <inheritdoc/>
    public int? SubscribedPrNumber { get; set; }

    /// <inheritdoc/>
    public string? SubscribedBranch { get; set; }

    /// <inheritdoc/>
    public bool IsPrMergedOrClosed { get; private set; }

    /// <summary>
    /// Initializes a new instance of the <see cref="VelopackUpdateManager"/> class.
    /// </summary>
    /// <param name="logger">The logger instance.</param>
    /// <param name="httpClientFactory">The HTTP client factory for creating HttpClient instances.</param>
    /// <param name="gitHubTokenStorage">The GitHub token storage (optional).</param>
    /// <param name="userSettingsService">The user settings service (optional).</param>
    public VelopackUpdateManager(
        ILogger<VelopackUpdateManager> logger,
        IHttpClientFactory httpClientFactory,
        IGitHubTokenStorage? gitHubTokenStorage = null,
        IUserSettingsService? userSettingsService = null)
    {
        _logger = logger ?? throw new ArgumentNullException(nameof(logger));
        _httpClientFactory = httpClientFactory ?? throw new ArgumentNullException(nameof(httpClientFactory));
        _gitHubTokenStorage = gitHubTokenStorage;
        _userSettingsService = userSettingsService;

        // Initialize CurrentChannel from settings
        CurrentChannel = userSettingsService?.Get()?.UpdateChannel ?? UpdateChannel.Stable;

        // Always initialize GithubSource for update checking
        _githubSource = new GithubSource(AppConstants.GitHubRepositoryUrl, string.Empty, true);

        try
        {
            // Try to initialize UpdateManager for downloading/applying updates
            // This will only work if app is installed, but that's OK - we check GitHub directly
            _updateManager = new UpdateManager(_githubSource);
            _logger.LogInformation("Velopack UpdateManager initialized successfully for: {Repository}", AppConstants.GitHubRepositoryUrl);
        }
        catch (Exception ex)
        {
            _logger.LogWarning(ex, "Velopack UpdateManager not available (running from Debug)");
            _logger.LogDebug("Update CHECKING will still work via GitHub API, but downloading/installing requires installed app");
        }
    }

    /// <summary>
    /// Disposes of managed resources.
    /// </summary>
    public void Dispose()
    {
        // Dispose UpdateManager if it implements IDisposable
        if (_updateManager is IDisposable disposableUpdateManager)
        {
            disposableUpdateManager.Dispose();
        }

        GC.SuppressFinalize(this);
    }

    /// <inheritdoc/>
    public async Task<UpdateInfo?> CheckForUpdatesAsync(CancellationToken cancellationToken = default)
    {
        _logger.LogInformation("Starting GitHub update check for repository: {Url}", AppConstants.GitHubRepositoryUrl);

        try
        {
            // Extract owner and repo from URL
            // Format: https://github.com/owner/repo
            var uri = new Uri(AppConstants.GitHubRepositoryUrl);
            var pathParts = uri.AbsolutePath.Trim('/').Split('/');
            if (pathParts.Length < 2)
            {
                _logger.LogError("Invalid GitHub repository URL format: {Url}", AppConstants.GitHubRepositoryUrl);
                return null;
            }

            var owner = pathParts[0];
            var repo = pathParts[1];

            _logger.LogInformation("🔍 Fetching releases from GitHub API: {Owner}/{Repo}", owner, repo);

            // Call GitHub API to get latest release
            var apiUrl = $"https://api.github.com/repos/{owner}/{repo}/releases";
            using var client = CreateConfiguredHttpClient();
            var response = await client.GetAsync(apiUrl, cancellationToken);

            if (!response.IsSuccessStatusCode)
            {
                _logger.LogError("GitHub API request failed: {StatusCode} - {Reason}", response.StatusCode, response.ReasonPhrase);
                return null;
            }

            var json = await client.GetStringAsync(apiUrl, cancellationToken);

            JsonElement releases;
            try
            {
                releases = JsonSerializer.Deserialize<JsonElement>(json);
            }
            catch (JsonException ex)
            {
                _logger.LogError(ex, "Failed to parse GitHub API response as JSON");
                _logger.LogDebug("Raw JSON response: {Json}", json);
                return null;
            }

            if (!releases.ValueKind.Equals(JsonValueKind.Array) || releases.GetArrayLength() == 0)
            {
                _logger.LogWarning("No releases found on GitHub");
                return null;
            }

            // Parse current version
            if (!SemanticVersion.TryParse(AppConstants.AppVersion, out var currentVersion))
            {
                _logger.LogError("Failed to parse current version: {Version}", AppConstants.AppVersion);
                return null;
            }

            _logger.LogDebug("Current version parsed: {Version}, Prerelease: {IsPrerelease}", currentVersion, currentVersion.IsPrerelease);

            // Find the latest release (including prereleases)
            SemanticVersion? latestVersion = null;
            JsonElement? latestRelease = null;

            foreach (var release in releases.EnumerateArray())
            {
                var tagName = release.GetProperty("tag_name").GetString();
                if (string.IsNullOrEmpty(tagName))
                    continue;

                // Remove 'v' prefix if present
                var versionString = tagName.TrimStart('v', 'V');

                if (!SemanticVersion.TryParse(versionString, out var releaseVersion))
                {
                    _logger.LogDebug("Skipping release with invalid version: {TagName}", tagName);
                    continue;
                }

                _logger.LogDebug("Found release: {Version}, Prerelease: {IsPrerelease}", releaseVersion, releaseVersion.IsPrerelease);

                if (latestVersion == null || releaseVersion > latestVersion)
                {
                    latestVersion = releaseVersion;
                    latestRelease = release;
                }
            }

            if (latestVersion == null || latestRelease == null)
            {
                _logger.LogWarning("No valid releases found");
                return null;
            }

            _logger.LogInformation("Latest available version: {Version}", latestVersion);
            _logger.LogInformation("Comparing: Current={Current} vs Latest={Latest}", currentVersion, latestVersion);

            // Check if update is available
            if (latestVersion <= currentVersion)
            {
                _logger.LogInformation("No update available. Current version {Current} is up to date", currentVersion);
                return null;
            }

            _logger.LogInformation("Update available: Current={Current}, Latest={Latest}", currentVersion, latestVersion);

            // Store GitHub update detection result
            _hasUpdateFromGitHub = true;
            _latestVersionFromGitHub = latestVersion.ToString();

            // If UpdateManager is available, use it to get proper UpdateInfo
            // Otherwise, return null (can still show user there's an update, but can't install)
            if (_updateManager != null)
            {
                try
                {
                    _logger.LogDebug("Calling UpdateManager.CheckForUpdatesAsync()");

                    var updateInfo = await _updateManager.CheckForUpdatesAsync();

                    _logger.LogDebug("UpdateManager.CheckForUpdatesAsync() completed. UpdateInfo is null: {IsNull}", updateInfo == null);
                    if (updateInfo != null)
                    {
                        _logger.LogDebug("UpdateInfo version: {Version}", updateInfo.TargetFullRelease.Version);
                    }

                    if (updateInfo != null)
                    {
                        _logger.LogInformation("✅ UpdateManager also confirmed update is available and can be installed");
                        return updateInfo;
                    }
                    else
                    {
                        _logger.LogWarning("⚠️ UpdateManager returned NULL - no update found via Velopack (but GitHub says there is one)");
                    }
                }
                catch (Exception ex)
                {
                    _logger.LogError(ex, "UpdateManager.CheckForUpdatesAsync failed");
                    _logger.LogWarning("Update is available from GitHub, but cannot be downloaded/installed due to UpdateManager exception");
                }
            }
            else
            {
                _logger.LogWarning("⚠️ UpdateManager is NULL - was not initialized successfully");
            }

            // Return null but flag is set (UI can show "update available" but disable install)
            _logger.LogWarning("⚠️ Update detected via GitHub API but UpdateManager unavailable (running from debug)");
            _logger.LogWarning("   Install the app using Setup.exe to enable automatic updates");

            return null;
        }
        catch (Exception ex)
        {
            _logger.LogError(ex, "Failed to check for updates");
            return null;
        }
    }

    /// <inheritdoc/>
    public async Task DownloadUpdatesAsync(UpdateInfo updateInfo, IProgress<UpdateProgress>? progress = null, CancellationToken cancellationToken = default)
    {
        if (_updateManager == null)
        {
            throw new InvalidOperationException("UpdateManager not initialized");
        }

        ArgumentNullException.ThrowIfNull(updateInfo);

        try
        {
            _logger.LogInformation("Downloading update {Version}...", updateInfo.TargetFullRelease.Version);

            // Wrap Velopack progress into our UpdateProgress model
            Action<int>? velopackProgress = null;
            if (progress != null)
            {
                velopackProgress = percent =>
                {
                    progress.Report(new UpdateProgress
                    {
                        PercentComplete = percent,
                        Message = $"Downloading update... {percent}%",
                        Status = "Downloading",
                    });
                };
            }

            await _updateManager.DownloadUpdatesAsync(updateInfo, velopackProgress, cancellationToken);

            progress?.Report(new UpdateProgress
            {
                PercentComplete = 100,
                Message = "Download complete",
                Status = "Downloaded",
                IsCompleted = true,
            });

            _logger.LogInformation("Update downloaded successfully");
        }
        catch (Exception ex)
        {
            _logger.LogError(ex, "Failed to download updates");
            throw;
        }
    }

    /// <inheritdoc/>
    public void ApplyUpdatesAndRestart(UpdateInfo updateInfo)
    {
        if (_updateManager == null)
        {
            throw new InvalidOperationException("UpdateManager not initialized");
        }

        ArgumentNullException.ThrowIfNull(updateInfo);

        try
        {
            _logger.LogInformation("Applying update {Version} and restarting...", updateInfo.TargetFullRelease.Version);
            _logger.LogInformation("Update package: {Package}", updateInfo.TargetFullRelease.FileName);
            _logger.LogInformation("Current app will exit and restart with new version");

            _updateManager.ApplyUpdatesAndRestart(updateInfo.TargetFullRelease);

            // If we reach here, restart might have failed
            _logger.LogWarning("ApplyUpdatesAndRestart returned without exiting - this is unexpected");

            // Wait a bit for exit to happen
            Task.Delay(PostUpdateExitDelay).Wait();
        }
        catch (Exception ex)
        {
            _logger.LogError(ex, "Failed to apply updates and restart. Attempting fallback to ApplyUpdatesAndExit...");

            // Try fallback to exit-only mode
            try
            {
                _updateManager.ApplyUpdatesAndExit(updateInfo.TargetFullRelease);
                _logger.LogInformation("Fallback to ApplyUpdatesAndExit succeeded. Please restart the application manually.");
            }
            catch (Exception fallbackEx)
            {
                _logger.LogError(fallbackEx, "Fallback to ApplyUpdatesAndExit also failed");
                throw new InvalidOperationException("Failed to apply update. Both restart and exit methods failed.", ex);
            }
        }
    }

    /// <inheritdoc/>
    public void ApplyUpdatesAndExit(UpdateInfo updateInfo)
    {
        if (_updateManager == null)
        {
            throw new InvalidOperationException("UpdateManager not initialized");
        }

        ArgumentNullException.ThrowIfNull(updateInfo);

        try
        {
            _logger.LogInformation("Applying update {Version} and exiting...", updateInfo.TargetFullRelease.Version);
            _updateManager.ApplyUpdatesAndExit(updateInfo.TargetFullRelease);
        }
        catch (Exception ex)
        {
            _logger.LogError(ex, "Failed to apply updates and restart");
            throw;
        }
    }

    /// <inheritdoc/>
    public bool IsUpdatePendingRestart => _updateManager?.UpdatePendingRestart != null;

    /// <inheritdoc/>
    public bool HasUpdateAvailableFromGitHub
    {
        get
        {
            _logger.LogDebug("HasUpdateAvailableFromGitHub property accessed: {Value}", _hasUpdateFromGitHub);
            return _hasUpdateFromGitHub;
        }
    }

    /// <inheritdoc/>
    public string? LatestVersionFromGitHub
    {
        get
        {
            _logger.LogDebug("LatestVersionFromGitHub property accessed: '{Value}'", _latestVersionFromGitHub ?? "NULL");
            return _latestVersionFromGitHub;
        }
    }

    /// <inheritdoc/>
<<<<<<< HEAD
    public async Task<ArtifactUpdateInfo?> CheckForArtifactUpdatesAsync(CancellationToken cancellationToken = default)
    {
        _logger.LogInformation("Checking for artifact updates from GitHub Actions CI builds");

        if (_gitHubTokenStorage == null)
        {
            _logger.LogDebug("No GitHub token storage available, skipping artifact updates check");
            return null;
        }

        try
        {
            // Reset latest artifact if switching modes/channels
            _latestArtifactUpdate = null;

            // Priority:
            // 1. Subscribed PR
            // 2. Subscribed Branch
            // 3. Overall latest
            if (SubscribedPrNumber.HasValue)
            {
                _logger.LogInformation("Checking for artifacts for subscribed PR #{PrNumber}", SubscribedPrNumber.Value);
                var prs = await GetOpenPullRequestsAsync(cancellationToken);
                var subscribedPr = prs.FirstOrDefault(p => p.Number == SubscribedPrNumber.Value);
                _latestArtifactUpdate = subscribedPr?.LatestArtifact;
            }
            else if (!string.IsNullOrEmpty(SubscribedBranch))
            {
                _logger.LogInformation("Checking for artifacts for subscribed branch: {Branch}", SubscribedBranch);
                _latestArtifactUpdate = await FindLatestArtifactAsync(SubscribedBranch, cancellationToken);
            }
            else
            {
                _logger.LogInformation("Checking for overall latest artifact");
                _latestArtifactUpdate = await FindLatestArtifactAsync(null, cancellationToken);
            }

            return _latestArtifactUpdate;
        }
        catch (Exception ex)
        {
            _logger.LogError(ex, "Failed to check for artifact updates");
            return null;
        }
    }

    /// <inheritdoc/>
    public async Task<IReadOnlyList<PullRequestInfo>> GetOpenPullRequestsAsync(CancellationToken cancellationToken = default)
    {
        _logger.LogInformation("Fetching open pull requests with artifacts");

        // Reset merged/closed tracking
        IsPrMergedOrClosed = false;

        var results = new List<PullRequestInfo>();

        // Check if PAT is available
        if (_gitHubTokenStorage == null || !_gitHubTokenStorage.HasToken())
        {
            _logger.LogDebug("No GitHub PAT available, skipping PR list fetch");
            return results;
        }

        try
        {
            var token = await _gitHubTokenStorage.LoadTokenAsync();
            if (token == null)
            {
                _logger.LogWarning("Failed to load GitHub PAT");
                return results;
            }

            using var client = CreateConfiguredHttpClientWithToken(token);
            var owner = AppConstants.GitHubRepositoryOwner;
            var repo = AppConstants.GitHubRepositoryName;

            // Get open pull requests
            var prsUrl = string.Format(ApiConstants.GitHubApiPrsFormat, owner, repo);
            var prsResponse = await client.GetAsync(prsUrl, cancellationToken);

            if (!prsResponse.IsSuccessStatusCode)
            {
                _logger.LogWarning("Failed to fetch open PRs: {Status}", prsResponse.StatusCode);
                return results;
            }

            var prsJson = await prsResponse.Content.ReadAsStringAsync(cancellationToken);
            var prsData = JsonSerializer.Deserialize<JsonElement>(prsJson);

            if (!prsData.ValueKind.Equals(JsonValueKind.Array))
            {
                return results;
            }

            // Track if subscribed PR is still open
            bool subscribedPrFound = false;

            foreach (var pr in prsData.EnumerateArray())
            {
                var prNumber = pr.GetProperty("number").GetInt32();
                var title = pr.GetProperty("title").GetString() ?? "Unknown";
                var branchName = pr.TryGetProperty("head", out var head)
                    ? head.GetProperty("ref").GetString() ?? "unknown"
                    : "unknown";
                var author = pr.TryGetProperty("user", out var user)
                    ? user.GetProperty("login").GetString() ?? "unknown"
                    : "unknown";
                var state = pr.GetProperty("state").GetString() ?? "open";
                var updatedAt = pr.TryGetProperty("updated_at", out var updatedAtProp)
                    ? updatedAtProp.GetDateTimeOffset()
                    : (DateTimeOffset?)null;

                // Check if this is our subscribed PR
                if (SubscribedPrNumber == prNumber)
                {
                    subscribedPrFound = true;
                    IsPrMergedOrClosed = false;
                }

                // Find latest artifact for this PR
                ArtifactUpdateInfo? latestArtifact = await FindLatestArtifactForPrAsync(client, prNumber, cancellationToken);

                var prInfo = new PullRequestInfo
                {
                    Number = prNumber,
                    Title = title,
                    BranchName = branchName,
                    Author = author,
                    State = state,
                    UpdatedAt = updatedAt,
                    LatestArtifact = latestArtifact,
                };

                results.Add(prInfo);
            }

            // Update merged/closed status for subscribed PR
            if (SubscribedPrNumber.HasValue && !subscribedPrFound)
            {
                // PR is no longer in open PRs list - check if merged or closed
                var prStatusUrl = string.Format(ApiConstants.GitHubApiPrDetailFormat, owner, repo, SubscribedPrNumber);
                var statusResponse = await client.GetAsync(prStatusUrl, cancellationToken);

                if (statusResponse.IsSuccessStatusCode)
                {
                    var statusJson = await statusResponse.Content.ReadAsStringAsync(cancellationToken);
                    var statusData = JsonSerializer.Deserialize<JsonElement>(statusJson);
                    var statusState = statusData.GetProperty("state").GetString();

                    IsPrMergedOrClosed = statusState != null && !statusState.Equals("open", StringComparison.OrdinalIgnoreCase);
                    if (IsPrMergedOrClosed)
                    {
                        _logger.LogInformation("Subscribed PR #{PrNumber} has been merged/closed", SubscribedPrNumber);
                    }
                }
            }

            _logger.LogInformation("Found {Count} open PRs", results.Count);
            return results;
        }
        catch (Exception ex)
        {
            _logger.LogError(ex, "Failed to fetch open pull requests");
            return results;
        }
    }

    /// <inheritdoc/>
    public async Task InstallPrArtifactAsync(
        PullRequestInfo prInfo,
        IProgress<UpdateProgress>? progress = null,
        CancellationToken cancellationToken = default)
    {
        if (prInfo.LatestArtifact == null)
        {
            throw new InvalidOperationException($"PR #{prInfo.Number} has no artifacts available");
        }

        if (_gitHubTokenStorage == null || !_gitHubTokenStorage.HasToken())
        {
            throw new InvalidOperationException("GitHub PAT required to download PR artifacts");
        }

        SimpleHttpServer? server = null;
        string? tempDir = null;

        try
        {
            progress?.Report(new UpdateProgress { Status = "Downloading PR artifact...", PercentComplete = 0 });

            if (await _gitHubTokenStorage.LoadTokenAsync() is not { } token)
            {
                throw new InvalidOperationException("Failed to load GitHub PAT");
            }

            using var client = CreateConfiguredHttpClientWithToken(token);
            var owner = AppConstants.GitHubRepositoryOwner;
            var repo = AppConstants.GitHubRepositoryName;
            var artifactId = prInfo.LatestArtifact.ArtifactId;

            // Download artifact
            var downloadUrl = string.Format(ApiConstants.GitHubApiArtifactDownloadFormat, owner, repo, artifactId);
            _logger.LogInformation("Downloading PR #{Number} artifact from {Url}", prInfo.Number, downloadUrl);

            var response = await client.GetAsync(downloadUrl, HttpCompletionOption.ResponseHeadersRead, cancellationToken);
            response.EnsureSuccessStatusCode();

            // Create temp directory
            tempDir = Path.Combine(Path.GetTempPath(), $"genhub-pr{prInfo.Number}-{Guid.NewGuid():N}");
            Directory.CreateDirectory(tempDir);

            var zipPath = Path.Combine(tempDir, "artifact.zip");
            using (var fileStream = File.Create(zipPath))
            {
                await response.Content.CopyToAsync(fileStream, cancellationToken);
            }

            progress?.Report(new UpdateProgress { Status = "Extracting artifact...", PercentComplete = 30 });

            // Extract the ZIP
            ZipFile.ExtractToDirectory(zipPath, tempDir);

            // Find .nupkg file
            var nupkgFiles = Directory.GetFiles(tempDir, "*.nupkg", SearchOption.AllDirectories);

            if (nupkgFiles.Length == 0)
            {
                throw new FileNotFoundException("No .nupkg file found in PR artifact");
            }

            var nupkgFile = nupkgFiles[0];
            _logger.LogInformation("Found nupkg: {File}", Path.GetFileName(nupkgFile));

            // Create releases.win.json
            var releasesPath = Path.Combine(tempDir, "releases.win.json");
            var nupkgFileName = Path.GetFileName(nupkgFile);
            var fileInfo = new FileInfo(nupkgFile);
            var sha1 = CalculateSHA1(nupkgFile);
            var sha256 = CalculateSHA256(nupkgFile);

            // Extract version from nupkg filename
            var versionMatch = NupkgVersionRegex().Match(nupkgFileName);
            var fileVersion = versionMatch.Success ? versionMatch.Groups[1].Value : prInfo.LatestArtifact.Version;

            var releasesJson = new
            {
                Assets = new[]
                {
                    new
                    {
                        PackageId = AppConstants.AppName,
                        Version = fileVersion,
                        Type = "Full",
                        FileName = nupkgFileName,
                        SHA1 = sha1,
                        SHA256 = sha256,
                        Size = fileInfo.Length,
                    },
                },
            };

            var jsonContent = JsonSerializer.Serialize(releasesJson);
            await File.WriteAllTextAsync(releasesPath, jsonContent, cancellationToken);
            _logger.LogInformation("Created releases.win.json with version {Version}", fileVersion);

            progress?.Report(new UpdateProgress { Status = "Starting local server...", PercentComplete = 50 });

            // Start HTTP server
            var port = FindAvailablePort();
            server = new SimpleHttpServer(nupkgFile, releasesPath, port, _logger);
            server.Start();

            progress?.Report(new UpdateProgress { Status = "Preparing update...", PercentComplete = 60 });

            var asset = new VelopackAsset
            {
                PackageId = AppConstants.AppName,
                Version = NuGet.Versioning.SemanticVersion.Parse(fileVersion),
                Type = VelopackAssetType.Full,
                FileName = nupkgFileName,
                SHA1 = sha1,
                SHA256 = sha256,
                Size = fileInfo.Length,
            };

            progress?.Report(new UpdateProgress { Status = "Downloading update...", PercentComplete = 70 });

            // Point Velopack to localhost
            var source = new SimpleWebSource($"http://localhost:{port}/{server.SecretToken}/");
            var localUpdateManager = new UpdateManager(source);

            try
            {
                var updateInfo = await localUpdateManager.CheckForUpdatesAsync();

                if (updateInfo == null)
                {
                    var currentVersionStr = AppConstants.AppVersion.Split('+')[0];
                    var targetVersionStr = fileVersion.Split('+')[0];

                    _logger.LogWarning(
                        "Cannot install PR artifact: current version ({Current}) >= target ({Target})",
                        currentVersionStr,
                        targetVersionStr);
                    _logger.LogInformation(
                        "Full versions: current={CurrentFull}, target={TargetFull}",
                        AppConstants.AppVersion,
                        fileVersion);

                    if (currentVersionStr.Equals(targetVersionStr, StringComparison.OrdinalIgnoreCase))
                    {
                        throw new InvalidOperationException(
                            $"PR build {fileVersion} is already installed (current: {AppConstants.AppVersion}). " +
                            $"This is the same version with different build metadata.");
                    }
                    else
                    {
                        throw new InvalidOperationException(
                            $"Cannot install PR build {fileVersion}: Current version ({AppConstants.AppVersion}) is newer. " +
                            $"To install this older PR build, uninstall GenHub first, then run Setup.exe from the PR artifact.");
                    }
                }

                // Download from localhost
                await localUpdateManager.DownloadUpdatesAsync(
                    updateInfo,
                    p =>
                    {
                        progress?.Report(new UpdateProgress
                        {
                            Status = "Downloading update...",
                            PercentComplete = 70 + (int)(p * 0.2),
                        });
                    },
                    cancellationToken);

                progress?.Report(new UpdateProgress { Status = "Installing update...", PercentComplete = 90 });

                _logger.LogInformation("Applying PR #{Number} update and restarting", prInfo.Number);
                _logger.LogInformation("Update version: {Version}", updateInfo.TargetFullRelease.Version);
                _logger.LogInformation("Update package: {Package}", updateInfo.TargetFullRelease.FileName);

                try
                {
                    _logger.LogInformation("Using ApplyUpdatesAndRestart for PR artifact installation");
                    localUpdateManager.ApplyUpdatesAndRestart(updateInfo.TargetFullRelease);

                    _logger.LogWarning("ApplyUpdatesAndRestart returned without exiting - waiting for exit...");
                    await Task.Delay(PostUpdateExitDelay, cancellationToken);

                    _logger.LogError("Application did not exit after ApplyUpdatesAndRestart. Update may have failed.");
                    throw new InvalidOperationException("Application did not exit after applying update");
                }
                catch (Exception restartEx)
                {
                    _logger.LogError(restartEx, "Failed to apply PR artifact update");
                    _logger.LogError("Update file: {File}", updateInfo.TargetFullRelease.FileName);
                    _logger.LogError("Update version: {Version}", updateInfo.TargetFullRelease.Version);
                    throw;
                }
            }
            finally
            {
                // No cleanup needed for UpdateManager
=======
    public void Uninstall()
    {
        try
        {
            // Update.exe is typically in the parent directory of the current app directory (app-{version})
            var updateExe = System.IO.Path.Combine(AppContext.BaseDirectory, "..", "Update.exe");

            // Normalize path
            updateExe = System.IO.Path.GetFullPath(updateExe);

            if (System.IO.File.Exists(updateExe))
            {
                _logger.LogInformation("Invoking uninstaller: {Path}", updateExe);
                Process.Start(new ProcessStartInfo(updateExe, "--uninstall") { UseShellExecute = true });
                Environment.Exit(0);
            }
            else
            {
                _logger.LogWarning("Update.exe not found at {Path}. Uninstall not possible (Debug/Portable mode?)", updateExe);
>>>>>>> fb3af4cc
            }
        }
        catch (Exception ex)
        {
<<<<<<< HEAD
            _logger.LogError(ex, "Failed to install PR artifact");
            progress?.Report(new UpdateProgress { Status = "Installation failed", HasError = true, ErrorMessage = ex.Message });
            throw;
        }
        finally
        {
            // Cleanup
            server?.Dispose();

            if (tempDir != null && Directory.Exists(tempDir))
            {
                try
                {
                    Directory.Delete(tempDir, recursive: true);
                }
                catch (Exception ex)
                {
                    _logger.LogWarning(ex, "Failed to cleanup temp directory: {Path}", tempDir);
                }
            }
        }
    }

    /// <summary>
    /// Extracts version from artifact name.
    /// Expected format: genhub-velopack-{platform}-{version}.
    /// </summary>
    private static string? ExtractVersionFromArtifactName(string artifactName)
    {
        var prefixes = new[] { "genhub-velopack-windows-", "genhub-velopack-linux-" };

        foreach (var prefix in prefixes)
        {
            if (artifactName.StartsWith(prefix, StringComparison.OrdinalIgnoreCase))
            {
                var version = artifactName[prefix.Length..];
                return string.IsNullOrWhiteSpace(version) ? null : version;
            }
        }

        return null;
    }

    /// <summary>
    /// Uses a SecureString as plain text in a callback to minimize memory exposure.
    /// </summary>
    private static void UseSecureStringAsPlainText(SecureString secureString, Action<string> callback)
    {
        var ptr = Marshal.SecureStringToGlobalAllocUnicode(secureString);
        try
        {
            var plainText = Marshal.PtrToStringUni(ptr) ?? string.Empty;
            callback(plainText);
        }
        finally
        {
            Marshal.ZeroFreeGlobalAllocUnicode(ptr);
        }
    }

    /// <summary>
    /// Calculates SHA1 hash of a file.
    /// </summary>
    private static string CalculateSHA1(string filePath)
    {
        using var stream = File.OpenRead(filePath);
        using var sha1 = System.Security.Cryptography.SHA1.Create();
        var hash = sha1.ComputeHash(stream);
        return BitConverter.ToString(hash).Replace("-", string.Empty);
    }

    /// <summary>
    /// Calculates SHA256 hash of a file.
    /// </summary>
    private static string CalculateSHA256(string filePath)
    {
        using var stream = File.OpenRead(filePath);
        using var sha256 = System.Security.Cryptography.SHA256.Create();
        var hash = sha256.ComputeHash(stream);
        return BitConverter.ToString(hash).Replace("-", string.Empty);
    }

    /// <summary>
    /// Finds an available network port.
    /// </summary>
    private static int FindAvailablePort()
    {
        var listener = new System.Net.Sockets.TcpListener(System.Net.IPAddress.Loopback, 0);
        listener.Start();
        var port = ((System.Net.IPEndPoint)listener.LocalEndpoint).Port;
        listener.Stop();
        return port;
=======
            _logger.LogError(ex, "Failed to uninstall application");
            throw; // Re-throw so ViewModel can show error
        }
>>>>>>> fb3af4cc
    }

    /// <summary>
    /// Gets or creates an HttpClient instance with proper configuration.
    /// </summary>
    /// <returns>An HttpClient instance.</returns>
    private HttpClient CreateConfiguredHttpClient()
    {
        var client = _httpClientFactory.CreateClient();
        client.DefaultRequestHeaders.UserAgent.Clear();
        client.DefaultRequestHeaders.UserAgent.Add(
            new ProductInfoHeaderValue(AppConstants.AppName, AppConstants.AppVersion));
        return client;
    }

    /// <summary>
    /// Creates an HttpClient with token authentication.
    /// </summary>
    private HttpClient CreateConfiguredHttpClientWithToken(SecureString token)
    {
        var client = _httpClientFactory.CreateClient();
        client.DefaultRequestHeaders.UserAgent.Clear();
        client.DefaultRequestHeaders.UserAgent.Add(
            new ProductInfoHeaderValue(AppConstants.AppName, AppConstants.AppVersion));
        client.DefaultRequestHeaders.Accept.Add(
            new MediaTypeWithQualityHeaderValue(ApiConstants.GitHubApiHeaderAccept));

        UseSecureStringAsPlainText(token, plainText =>
        {
            client.DefaultRequestHeaders.Authorization = new AuthenticationHeaderValue("Bearer", plainText);
        });

        return client;
    }

    /// <summary>
    /// Finds the latest artifact for a specific PR.
    /// </summary>
    private async Task<ArtifactUpdateInfo?> FindLatestArtifactForPrAsync(
        HttpClient client,
        int prNumber,
        CancellationToken cancellationToken)
    {
        try
        {
            var owner = AppConstants.GitHubRepositoryOwner;
            var repo = AppConstants.GitHubRepositoryName;

            _logger.LogInformation("Searching for artifacts for PR #{PrNumber}", prNumber);

            // First, get the PR details to find the head branch
            var prUrl = string.Format(ApiConstants.GitHubApiPrDetailFormat, owner, repo, prNumber);
            var prResponse = await client.GetAsync(prUrl, cancellationToken);

            if (!prResponse.IsSuccessStatusCode)
            {
                _logger.LogWarning("Failed to fetch PR #{PrNumber} details: {Status}", prNumber, prResponse.StatusCode);
                return null;
            }

            var prJson = await prResponse.Content.ReadAsStringAsync(cancellationToken);
            var prData = JsonSerializer.Deserialize<JsonElement>(prJson);

            var headBranch = prData.TryGetProperty("head", out var head)
                ? head.GetProperty("ref").GetString() ?? string.Empty
                : string.Empty;

            if (string.IsNullOrEmpty(headBranch))
            {
                _logger.LogWarning("Could not determine head branch for PR #{PrNumber}", prNumber);
                return null;
            }

            _logger.LogInformation("PR #{PrNumber} head branch: {Branch}", prNumber, headBranch);

            // Fetch workflow runs for this branch
            var runsUrl = string.Format(ApiConstants.GitHubApiWorkflowRunsFormat, owner, repo, headBranch);
            var runsResponse = await client.GetAsync(runsUrl, cancellationToken);

            if (!runsResponse.IsSuccessStatusCode)
            {
                _logger.LogWarning("Failed to fetch workflow runs for PR #{PrNumber}: {Status}", prNumber, runsResponse.StatusCode);
                return null;
            }

            var runsJson = await runsResponse.Content.ReadAsStringAsync(cancellationToken);
            var runsData = JsonSerializer.Deserialize<JsonElement>(runsJson);

            if (!runsData.TryGetProperty("workflow_runs", out var runs))
            {
                _logger.LogWarning("No workflow_runs property in response for PR #{PrNumber}", prNumber);
                return null;
            }

            var runCount = runs.GetArrayLength();
            _logger.LogInformation("Found {Count} workflow runs for PR #{PrNumber} on branch {Branch}", runCount, prNumber, headBranch);

            foreach (var run in runs.EnumerateArray())
            {
                var runId = run.GetProperty("id").GetInt64();
                var runBranch = run.TryGetProperty("head_branch", out var hb) ? hb.GetString() : string.Empty;

                _logger.LogDebug("Checking workflow run {RunId} for branch {Branch}", runId, runBranch);

                // Verify this run is actually for our PR branch
                if (!string.Equals(runBranch, headBranch, StringComparison.OrdinalIgnoreCase))
                {
                    _logger.LogDebug("Skipping run {RunId} - branch mismatch: {RunBranch} != {HeadBranch}", runId, runBranch, headBranch);
                    continue;
                }

                var runUrl = run.GetProperty("html_url").GetString() ?? string.Empty;

                DateTime createdAt;
                try
                {
                    createdAt = run.GetProperty("created_at").GetDateTime();
                }
                catch (FormatException ex)
                {
                    _logger.LogWarning(ex, "Failed to parse created_at date from workflow run");
                    createdAt = DateTime.MinValue;
                }

                var headSha = run.GetProperty("head_sha").GetString() ?? string.Empty;
                var shortHash = headSha.Length >= GitShortHashLength ? headSha[..GitShortHashLength] : headSha;

                _logger.LogInformation("Fetching artifacts for workflow run {RunId} (PR #{PrNumber})", runId, prNumber);

                var artifactsUrl = string.Format(ApiConstants.GitHubApiRunArtifactsFormat, owner, repo, runId);
                var artifactsResponse = await client.GetAsync(artifactsUrl, cancellationToken);

                if (!artifactsResponse.IsSuccessStatusCode)
                {
                    _logger.LogWarning("Failed to fetch artifacts for run {RunId}: {Status}", runId, artifactsResponse.StatusCode);
                    continue;
                }

                var artifactsJson = await artifactsResponse.Content.ReadAsStringAsync(cancellationToken);
                var artifactsData = JsonSerializer.Deserialize<JsonElement>(artifactsJson);

                if (!artifactsData.TryGetProperty("artifacts", out var artifacts))
                {
                    _logger.LogWarning("No artifacts property in response for run {RunId}", runId);
                    continue;
                }

                var artifactCount = artifacts.GetArrayLength();
                _logger.LogInformation("Found {Count} artifacts for run {RunId}", artifactCount, runId);

                ArtifactUpdateInfo? windowsArtifact = null;
                ArtifactUpdateInfo? fallbackArtifact = null;

                foreach (var artifact in artifacts.EnumerateArray())
                {
                    var artifactName = artifact.GetProperty("name").GetString() ?? string.Empty;
                    _logger.LogDebug("Checking artifact: {Name}", artifactName);

                    if (!artifactName.Contains("velopack", StringComparison.OrdinalIgnoreCase))
                    {
                        _logger.LogDebug("Skipping artifact {Name} - doesn't contain 'velopack'", artifactName);
                        continue;
                    }

                    _logger.LogInformation("Found Velopack artifact: {Name}", artifactName);

                    var artifactId = artifact.GetProperty("id").GetInt64();
                    var version = ExtractVersionFromArtifactName(artifactName) ?? $"PR{prNumber}";

                    var artifactInfo = new ArtifactUpdateInfo(
                        version: version,
                        gitHash: shortHash,
                        pullRequestNumber: prNumber,
                        workflowRunId: runId,
                        workflowRunUrl: runUrl,
                        artifactId: artifactId,
                        artifactName: artifactName,
                        createdAt: createdAt);

                    if (artifactName.Contains("windows", StringComparison.OrdinalIgnoreCase))
                    {
                        _logger.LogInformation("Selected Windows artifact: {Name} (ID: {Id})", artifactName, artifactId);
                        windowsArtifact = artifactInfo;
                        break;
                    }
                    else if (fallbackArtifact == null && !artifactName.Contains("linux", StringComparison.OrdinalIgnoreCase))
                    {
                        _logger.LogDebug("Found fallback artifact: {Name}", artifactName);
                        fallbackArtifact = artifactInfo;
                    }
                }

                var selectedArtifact = windowsArtifact ?? fallbackArtifact;
                if (selectedArtifact != null)
                {
                    _logger.LogInformation("Found artifact for PR #{PrNumber}: {Version}", prNumber, selectedArtifact.Version);
                    return selectedArtifact;
                }

                _logger.LogDebug("No suitable artifacts found in run {RunId}, checking next run", runId);
            }

            _logger.LogWarning("No artifacts found for PR #{PrNumber} across all workflow runs", prNumber);
            return null;
        }
        catch (Exception ex)
        {
            _logger.LogError(ex, "Failed to find latest artifact for PR #{PrNumber}", prNumber);
            return null;
        }
    }

    /// <summary>
    /// Finds the latest artifact overall or for a specific branch (for artifact update checking).
    /// </summary>
    private async Task<ArtifactUpdateInfo?> FindLatestArtifactAsync(string? branch, CancellationToken cancellationToken)
    {
        if (_gitHubTokenStorage == null || !_gitHubTokenStorage.HasToken())
            return null;

        try
        {
            var token = await _gitHubTokenStorage.LoadTokenAsync();
            if (token == null)
                return null;

            using var client = CreateConfiguredHttpClientWithToken(token);
            var owner = AppConstants.GitHubRepositoryOwner;
            var repo = AppConstants.GitHubRepositoryName;

            string runsUrl;
            if (!string.IsNullOrEmpty(branch))
            {
                _logger.LogInformation("Searching for latest workflow success on branch: {Branch}", branch);
                runsUrl = string.Format(ApiConstants.GitHubApiWorkflowRunsFormat, owner, repo, branch);
            }
            else
            {
                _logger.LogInformation("Searching for overall latest workflow success");
                runsUrl = string.Format(ApiConstants.GitHubApiLatestWorkflowRunsFormat, owner, repo);
            }

            var runsResponse = await client.GetAsync(runsUrl, cancellationToken);

            if (!runsResponse.IsSuccessStatusCode)
            {
                _logger.LogWarning("Failed to fetch workflow runs: {Status}", runsResponse.StatusCode);
                return null;
            }

            var runsJson = await runsResponse.Content.ReadAsStringAsync(cancellationToken);
            var runsData = JsonSerializer.Deserialize<JsonElement>(runsJson);

            if (!runsData.TryGetProperty("workflow_runs", out var runs) || runs.GetArrayLength() == 0)
            {
                _logger.LogWarning("No workflow runs found in response for URL: {Url}", runsUrl);
                return null;
            }

            // GitHubApiWorkflowRunsFormat (with branch) returns up to 10 runs, we want the most recent one
            // GitHubApiLatestWorkflowRunsFormat returns exactly 1 (per_page=1)
            var latestRun = runs.EnumerateArray().FirstOrDefault();
            var runId = latestRun.GetProperty("id").GetInt64();
            var runUrl = latestRun.GetProperty("html_url").GetString() ?? string.Empty;
            var headSha = latestRun.GetProperty("head_sha").GetString() ?? string.Empty;
            var shortHash = headSha.Length >= GitShortHashLength ? headSha[..GitShortHashLength] : headSha;
            var actualBranch = latestRun.TryGetProperty("head_branch", out var b) ? b.GetString() : branch ?? "unknown";

            DateTime createdAt;
            try
            {
                createdAt = latestRun.GetProperty("created_at").GetDateTime();
            }
            catch (FormatException)
            {
                createdAt = DateTime.MinValue;
            }

            _logger.LogInformation("Found run {RunId} on branch {Branch} with hash {Hash}. Fetching artifacts...", runId, actualBranch, shortHash);

            var artifactsUrl = string.Format(ApiConstants.GitHubApiRunArtifactsFormat, owner, repo, runId);
            var artifactsResponse = await client.GetAsync(artifactsUrl, cancellationToken);

            if (!artifactsResponse.IsSuccessStatusCode)
            {
                _logger.LogWarning("Failed to fetch artifacts for run {RunId}: {Status}", runId, artifactsResponse.StatusCode);
                return null;
            }

            var artifactsJson = await artifactsResponse.Content.ReadAsStringAsync(cancellationToken);
            var artifactsData = JsonSerializer.Deserialize<JsonElement>(artifactsJson);

            if (!artifactsData.TryGetProperty("artifacts", out var artifacts))
            {
                _logger.LogWarning("No artifacts property in response for run {RunId}", runId);
                return null;
            }

            foreach (var artifact in artifacts.EnumerateArray())
            {
                var artifactName = artifact.GetProperty("name").GetString() ?? string.Empty;

                if (!artifactName.Contains("velopack", StringComparison.OrdinalIgnoreCase))
                    continue;

                var artifactId = artifact.GetProperty("id").GetInt64();
                var version = ExtractVersionFromArtifactName(artifactName) ?? "unknown";

                _logger.LogInformation("Found artifact: {Name} (ID: {Id})", artifactName, artifactId);

                return new ArtifactUpdateInfo(
                    version: version,
                    gitHash: shortHash,
                    pullRequestNumber: null,
                    workflowRunId: runId,
                    workflowRunUrl: runUrl,
                    artifactId: artifactId,
                    artifactName: artifactName,
                    createdAt: createdAt);
            }

            _logger.LogWarning("No Velopack artifacts found in run {RunId}", runId);
            return null;
        }
        catch (Exception ex)
        {
            _logger.LogWarning(ex, "Failed to find latest artifact for branch {Branch}", branch ?? "any");
            return null;
        }
    }
}<|MERGE_RESOLUTION|>--- conflicted
+++ resolved
@@ -1,12 +1,9 @@
 using System;
-<<<<<<< HEAD
 using System.Collections.Generic;
+using System.Diagnostics;
 using System.IO;
 using System.IO.Compression;
 using System.Linq;
-=======
-using System.Diagnostics;
->>>>>>> fb3af4cc
 using System.Net.Http;
 using System.Net.Http.Headers;
 using System.Runtime.InteropServices;
@@ -432,7 +429,6 @@
     }
 
     /// <inheritdoc/>
-<<<<<<< HEAD
     public async Task<ArtifactUpdateInfo?> CheckForArtifactUpdatesAsync(CancellationToken cancellationToken = default)
     {
         _logger.LogInformation("Checking for artifact updates from GitHub Actions CI builds");
@@ -797,7 +793,34 @@
             finally
             {
                 // No cleanup needed for UpdateManager
-=======
+            }
+        }
+        catch (Exception ex)
+        {
+            _logger.LogError(ex, "Failed to install PR artifact");
+            progress?.Report(new UpdateProgress { Status = "Installation failed", HasError = true, ErrorMessage = ex.Message });
+            throw;
+        }
+        finally
+        {
+            // Cleanup
+            server?.Dispose();
+
+            if (tempDir != null && Directory.Exists(tempDir))
+            {
+                try
+                {
+                    Directory.Delete(tempDir, recursive: true);
+                }
+                catch (Exception ex)
+                {
+                    _logger.LogWarning(ex, "Failed to cleanup temp directory: {Path}", tempDir);
+                }
+            }
+        }
+    }
+
+    /// <inheritdoc/>
     public void Uninstall()
     {
         try
@@ -817,32 +840,12 @@
             else
             {
                 _logger.LogWarning("Update.exe not found at {Path}. Uninstall not possible (Debug/Portable mode?)", updateExe);
->>>>>>> fb3af4cc
             }
         }
         catch (Exception ex)
         {
-<<<<<<< HEAD
-            _logger.LogError(ex, "Failed to install PR artifact");
-            progress?.Report(new UpdateProgress { Status = "Installation failed", HasError = true, ErrorMessage = ex.Message });
-            throw;
-        }
-        finally
-        {
-            // Cleanup
-            server?.Dispose();
-
-            if (tempDir != null && Directory.Exists(tempDir))
-            {
-                try
-                {
-                    Directory.Delete(tempDir, recursive: true);
-                }
-                catch (Exception ex)
-                {
-                    _logger.LogWarning(ex, "Failed to cleanup temp directory: {Path}", tempDir);
-                }
-            }
+            _logger.LogError(ex, "Failed to uninstall application");
+            throw; // Re-throw so ViewModel can show error
         }
     }
 
@@ -915,11 +918,6 @@
         var port = ((System.Net.IPEndPoint)listener.LocalEndpoint).Port;
         listener.Stop();
         return port;
-=======
-            _logger.LogError(ex, "Failed to uninstall application");
-            throw; // Re-throw so ViewModel can show error
-        }
->>>>>>> fb3af4cc
     }
 
     /// <summary>
