using System;
using System.Collections.ObjectModel;
using System.Diagnostics;
using System.Linq;
using System.Threading;
using System.Threading.Tasks;
using System.Windows.Input;
using Avalonia.Threading;
using CommunityToolkit.Mvvm.ComponentModel;
using CommunityToolkit.Mvvm.Input;
using GenHub.Core.Constants;
using GenHub.Core.Interfaces.Common;
using GenHub.Core.Interfaces.GitHub;
using GenHub.Core.Models.AppUpdate;
using GenHub.Features.AppUpdate.Interfaces;
using Microsoft.Extensions.Logging;
using Velopack;

namespace GenHub.Features.AppUpdate.ViewModels;

/// <summary>
/// ViewModel for the update notification dialog powered by Velopack.
/// </summary>
public partial class UpdateNotificationViewModel : ObservableObject, IDisposable
{
    private readonly IVelopackUpdateManager _velopackUpdateManager;
    private readonly ILogger<UpdateNotificationViewModel> _logger;
    private readonly IUserSettingsService _userSettingsService;
    private readonly CancellationTokenSource _cancellationTokenSource;
    private UpdateInfo? _currentUpdateInfo;

    /// <summary>
    /// Gets or sets the status message.
    /// </summary>
    [ObservableProperty]
    private string _statusMessage = "Checking for updates...";

    /// <summary>
    /// Gets or sets a value indicating whether an update check is in progress.
    /// </summary>
    [ObservableProperty]
    [NotifyPropertyChangedFor(nameof(IsCheckButtonEnabled))]
    [NotifyPropertyChangedFor(nameof(DisplayLatestVersion))]
    private bool _isChecking;

    /// <summary>
    /// Gets or sets a value indicating whether an update download is in progress.
    /// </summary>
    [ObservableProperty]
    private bool _isDownloading;

    /// <summary>
    /// Gets or sets the download progress percentage.
    /// </summary>
    [ObservableProperty]
    private double _downloadProgress;

    /// <summary>
    /// Gets or sets a value indicating whether an update is available.
    /// </summary>
    [ObservableProperty]
    [NotifyCanExecuteChangedFor(nameof(InstallUpdateCommand))]
    [NotifyPropertyChangedFor(nameof(DisplayLatestVersion))]
    private bool _isUpdateAvailable;

    /// <summary>
    /// Gets or sets the latest version string.
    /// </summary>
    [ObservableProperty]
    [NotifyPropertyChangedFor(nameof(DisplayLatestVersion))]
    private string _latestVersion = string.Empty;

    /// <summary>
    /// Gets or sets the release notes URL.
    /// </summary>
    [ObservableProperty]
    private string _releaseNotesUrl = string.Empty;

    [ObservableProperty]
    private UpdateProgress _installationProgress = new() { Status = "Ready", PercentComplete = 0 };

    [ObservableProperty]
    [NotifyPropertyChangedFor(nameof(InstallButtonText))]
    [NotifyCanExecuteChangedFor(nameof(InstallUpdateCommand))]
    private bool _isInstalling;

    /// <summary>
    /// Gets or sets a value indicating whether there is an error.
    /// </summary>
    [ObservableProperty]
    private bool _hasError;

    /// <summary>
    /// Gets or sets the error message.
    /// </summary>
    [ObservableProperty]
    private string _errorMessage = string.Empty;

    /// <summary>
<<<<<<< HEAD
    /// Gets the current application version.
    /// </summary>
    public static string CurrentAppVersion => AppConstants.AppVersion;
=======
    /// Gets or sets the list of available pull requests with artifacts.
    /// </summary>
    [ObservableProperty]
    private ObservableCollection<PullRequestInfo> _availablePullRequests = new();

    /// <summary>
    /// Gets or sets the currently subscribed PR.
    /// </summary>
    [ObservableProperty]
    [NotifyPropertyChangedFor(nameof(DisplayLatestVersion))]
    private PullRequestInfo? _subscribedPr;

    /// <summary>
    /// Gets or sets a value indicating whether PR list is currently loading.
    /// </summary>
    [ObservableProperty]
    private bool _isLoadingPullRequests;

    /// <summary>
    /// Gets or sets a value indicating whether GitHub PAT is available.
    /// </summary>
    [ObservableProperty]
    private bool _hasPat;

    /// <summary>
    /// Gets or sets a value indicating whether a merged/closed PR warning should be shown.
    /// </summary>
    [ObservableProperty]
    private bool _showPrMergedWarning;
>>>>>>> 755e5329

    /// <summary>
    /// Initializes a new instance of the <see cref="UpdateNotificationViewModel"/> class.
    /// </summary>
    /// <param name="velopackUpdateManager">The Velopack update manager.</param>
    /// <param name="logger">The logger.</param>
    /// <param name="userSettingsService">The user settings service.</param>
    /// <param name="gitHubTokenStorage">The GitHub token storage.</param>
    public UpdateNotificationViewModel(
        IVelopackUpdateManager velopackUpdateManager,
        ILogger<UpdateNotificationViewModel> logger,
        IUserSettingsService userSettingsService,
        IGitHubTokenStorage? gitHubTokenStorage = null)
    {
        _velopackUpdateManager = velopackUpdateManager ?? throw new ArgumentNullException(nameof(velopackUpdateManager));
        _logger = logger ?? throw new ArgumentNullException(nameof(logger));
        _userSettingsService = userSettingsService ?? throw new ArgumentNullException(nameof(userSettingsService));
        _cancellationTokenSource = new CancellationTokenSource();

        CheckForUpdatesCommand = new AsyncRelayCommand(CheckForUpdatesAsync, () => !IsChecking);
        DismissCommand = new RelayCommand(DismissUpdate);

        // Check if PAT is available
        HasPat = gitHubTokenStorage?.HasToken() ?? false;

        _logger.LogInformation("UpdateNotificationViewModel initialized with Velopack (HasPat={HasPat})", HasPat);

        // Automatically check for updates and load PRs when dialog opens
        _ = InitializeAsync();
    }

    /// <summary>
    /// Initializes the view model by checking for updates and loading PRs.
    /// </summary>
    private async Task InitializeAsync()
    {
        // Load subscribed PR from settings
        var settings = _userSettingsService.Get();
        if (settings.SubscribedPrNumber.HasValue)
        {
            _velopackUpdateManager.SubscribedPrNumber = settings.SubscribedPrNumber;
            _logger.LogInformation("Loaded subscribed PR #{PrNumber} from settings", settings.SubscribedPrNumber);
        }

        // Load PRs FIRST so SubscribedPr object is populated before update check
        if (HasPat)
        {
            await LoadPullRequestsAsync();
        }

        // Now check for updates - SubscribedPr will be properly populated
        await CheckForUpdatesAsync();
    }

    /// <summary>
    /// Gets the command to check for updates.
    /// </summary>
    public ICommand CheckForUpdatesCommand { get; }

    /// <summary>
    /// Gets the command to dismiss the update notification.
    /// </summary>
    public ICommand DismissCommand { get; }

    /// <summary>
    /// Gets a value indicating whether an update is available and can be downloaded.
    /// </summary>
    public bool CanDownloadUpdate => IsUpdateAvailable && !IsInstalling;

    /// <summary>
    /// Gets a value indicating whether the check button should be enabled.
    /// </summary>
    public bool IsCheckButtonEnabled => !IsChecking;

    /// <summary>
    /// Gets the text for the install button.
    /// </summary>
    public string InstallButtonText => IsInstalling ? "Installing..." : "Install Update";

    /// <summary>
    /// Gets the latest version string, ensuring it has a 'v' prefix for display.
    /// </summary>
    public string DisplayLatestVersion
    {
        get
        {
            if (IsChecking)
            {
                return "Checking...";
            }

            if (string.IsNullOrEmpty(LatestVersion))
            {
                return "Unknown";
            }

            // If we are subscribed to a PR and the update matches that PR's latest artifact
            if (SubscribedPr?.LatestArtifact != null &&
                string.Equals(SubscribedPr.LatestArtifact.Version, LatestVersion, StringComparison.OrdinalIgnoreCase))
            {
                return SubscribedPr.LatestArtifact.DisplayVersion;
            }

            return LatestVersion.StartsWith("v", StringComparison.OrdinalIgnoreCase)
                ? LatestVersion
                : $"v{LatestVersion}";
        }
    }

    /// <summary>
    /// Disposes of managed resources.
    /// </summary>
    public void Dispose()
    {
        _cancellationTokenSource.Cancel();
        _cancellationTokenSource.Dispose();
        GC.SuppressFinalize(this);
    }

    /// <summary>
    /// Checks for updates asynchronously using Velopack.
    /// </summary>
    /// <returns>A <see cref="Task"/> representing the asynchronous operation.</returns>
    private async Task CheckForUpdatesAsync()
    {
        if (IsChecking)
        {
            return;
        }

        try
        {
            IsChecking = true;
            HasError = false;
            ErrorMessage = string.Empty;
            StatusMessage = "Checking for updates...";
            IsUpdateAvailable = false;

            _logger.LogInformation("Starting Velopack update check");

            // Check if subscribed to a PR - this takes precedence over main branch releases
            if (SubscribedPr?.LatestArtifact != null)
            {
                // For subscribed PRs, compare versions without build metadata
                // Strip everything after '+' to ignore build hashes
                var currentVersionBase = CurrentAppVersion.Split('+')[0];
                var prVersionBase = SubscribedPr.LatestArtifact.Version.Split('+')[0];

                if (!string.Equals(prVersionBase, currentVersionBase, StringComparison.OrdinalIgnoreCase))
                {
                    // Check if this version was already dismissed
                    var settings = _userSettingsService.Get();
                    if (!string.Equals(prVersionBase, settings.DismissedUpdateVersion, StringComparison.OrdinalIgnoreCase))
                    {
                        IsUpdateAvailable = true;
                        LatestVersion = prVersionBase;
                        ReleaseNotesUrl = $"{AppConstants.GitHubRepositoryUrl}/pull/{SubscribedPr.Number}";
                        StatusMessage = $"New PR build available: {SubscribedPr.LatestArtifact.DisplayVersion}";
                        _logger.LogInformation(
                            "Subscribed to PR #{PrNumber}, new build available: {Version}",
                            SubscribedPr.Number,
                            LatestVersion);
                        return; // Exit early - PR update takes priority
                    }
                    else
                    {
                        _logger.LogInformation("PR update {Version} was previously dismissed", prVersionBase);
                        StatusMessage = $"You dismissed the update for PR #{SubscribedPr.Number}";
                        return;
                    }
                }
                else
                {
                    // We are on the latest PR build
                    IsUpdateAvailable = false;
                    StatusMessage = $"You are on the latest build for PR #{SubscribedPr.Number}";
                    _logger.LogInformation("Already on latest PR #{PrNumber} build", SubscribedPr.Number);
                    return; // Exit early - no need to check main branch
                }
            }

            // Check main branch releases (only if not subscribed to PR)
            _currentUpdateInfo = await _velopackUpdateManager.CheckForUpdatesAsync(_cancellationTokenSource.Token);

            // Check both UpdateInfo (for installed app with working Velopack) and GitHub flag (for installed app where Velopack has issues)
            if (_currentUpdateInfo != null)
            {
                var version = _currentUpdateInfo.TargetFullRelease.Version.ToString();

                // Check if this version was already dismissed
                var settings = _userSettingsService.Get();
                if (!string.Equals(version, settings.DismissedUpdateVersion, StringComparison.OrdinalIgnoreCase))
                {
                    IsUpdateAvailable = true;
                    LatestVersion = version;
                    ReleaseNotesUrl = AppConstants.GitHubRepositoryUrl + "/releases/tag/v" + LatestVersion;
                    StatusMessage = $"Update available: v{LatestVersion}";
                    _logger.LogInformation("Update available from UpdateManager: {Version}", LatestVersion);
                }
                else
                {
                    _logger.LogInformation("Update {Version} was previously dismissed", version);
                    StatusMessage = "You're up to date!";
                }
            }
            else if (_velopackUpdateManager.HasUpdateAvailableFromGitHub)
            {
                // GitHub API detected update but UpdateManager couldn't confirm
                var githubVersion = _velopackUpdateManager.LatestVersionFromGitHub;
                _logger.LogDebug(
                    "GitHub update detected: HasUpdate={HasUpdate}, Version='{Version}'",
                    _velopackUpdateManager.HasUpdateAvailableFromGitHub,
                    githubVersion ?? "NULL");

                // Check if this version was already dismissed
                var settings = _userSettingsService.Get();
                if (!string.Equals(githubVersion, settings.DismissedUpdateVersion, StringComparison.OrdinalIgnoreCase))
                {
                    IsUpdateAvailable = true;
                    LatestVersion = githubVersion ?? "Unknown";
                    ReleaseNotesUrl = AppConstants.GitHubRepositoryUrl + "/releases/tag/v" + LatestVersion;
                    StatusMessage = $"Update available: v{LatestVersion}";
                    _logger.LogInformation("Update available from GitHub API: {Version}", LatestVersion);
                }
                else
                {
                    _logger.LogInformation("GitHub update {Version} was previously dismissed", githubVersion);
                    StatusMessage = "You're up to date!";
                }
            }
            else
            {
                IsUpdateAvailable = false;
                LatestVersion = string.Empty;
                StatusMessage = "You're up to date!";
                _logger.LogInformation("No updates available from Velopack/GitHub");
            }
        }
        catch (Exception ex)
        {
            _logger.LogError(ex, "Update check failed");
            HasError = true;
            ErrorMessage = $"Failed to check for updates: {ex.Message}";
            StatusMessage = "Update check failed";
            IsUpdateAvailable = false;
        }
        finally
        {
            IsChecking = false;
        }
    }

    /// <summary>
    /// Opens the release notes in the default browser.
    /// </summary>
    [RelayCommand]
    private void ViewReleaseNotes()
    {
        if (!string.IsNullOrEmpty(ReleaseNotesUrl))
        {
            try
            {
                Process.Start(new ProcessStartInfo(ReleaseNotesUrl) { UseShellExecute = true });
            }
            catch (Exception ex)
            {
                _logger.LogError(ex, "Failed to open browser for release notes");
            }
        }
    }

    /// <summary>
    /// Downloads and applies the update using Velopack.
    /// </summary>
    [RelayCommand(CanExecute = nameof(CanDownloadUpdate))]
    private async Task InstallUpdateAsync()
    {
        if (!CanDownloadUpdate)
        {
            return;
        }

        // 1. Handle PR Artifact Update
        // If we are subscribed to a PR and the LatestVersion matches the PR artifact, install that instead
        if (SubscribedPr?.LatestArtifact != null &&
            string.Equals(SubscribedPr.LatestArtifact.Version, LatestVersion, StringComparison.OrdinalIgnoreCase))
        {
            _logger.LogInformation("Installing PR artifact update via InstallUpdateAsync override");
            await InstallPrArtifactAsync();
            return;
        }

        // 2. Handle Standard Velopack Update

        // If we don't have UpdateInfo, we need to show error that installed app is required
        if (_currentUpdateInfo == null)
        {
            _logger.LogError("Cannot install update - UpdateInfo is null (app not installed via Setup.exe)");
            HasError = true;
            ErrorMessage = $"Update installation requires the app to be installed.\n\n" +
                          $"You are running from: {AppDomain.CurrentDomain.BaseDirectory}\n\n" +
                          $"To enable updates:\n" +
                          $"1. Download GenHub-win-Setup.exe from GitHub releases\n" +
                          $"2. Run Setup.exe to install GenHub properly\n" +
                          $"3. Launch the installed version (will be in %LOCALAPPDATA%\\GenHub)\n\n" +
                          $"Update available: v{LatestVersion}";
            StatusMessage = "Cannot install from this location";
            return;
        }

        try
        {
            IsInstalling = true;
            HasError = false;
            ErrorMessage = string.Empty;
            StatusMessage = "Downloading update...";
            InstallationProgress = new UpdateProgress { Status = "Downloading...", PercentComplete = 0 };

            var progress = new Progress<UpdateProgress>(p =>
            {
                Dispatcher.UIThread.InvokeAsync(() =>
                {
                    InstallationProgress = p;
                    StatusMessage = p.Status;
                    DownloadProgress = p.PercentComplete;
                });
            });

            await _velopackUpdateManager.DownloadUpdatesAsync(_currentUpdateInfo, progress, _cancellationTokenSource.Token);

            StatusMessage = "Update downloaded! Restarting application...";
            InstallationProgress = new UpdateProgress
            {
                Status = "Update complete! Restarting...",
                PercentComplete = 100,
                IsCompleted = true,
            };

            await Task.Delay(1500); // Brief delay to show completion message

            _velopackUpdateManager.ApplyUpdatesAndRestart(_currentUpdateInfo);
        }
        catch (Exception ex)
        {
            _logger.LogError(ex, "Failed to install update");
            HasError = true;
            ErrorMessage = $"Update failed: {ex.Message}";
            StatusMessage = "Update failed";
            InstallationProgress = new UpdateProgress
            {
                Status = "Installation failed",
                HasError = true,
                ErrorMessage = ex.Message,
            };
        }
        finally
        {
            IsInstalling = false;
        }
    }

    /// <summary>
    /// Installs the subscribed PR artifact.
    /// </summary>
    [RelayCommand(CanExecute = nameof(CanInstallPrArtifact))]
    private async Task InstallPrArtifactAsync()
    {
        if (SubscribedPr == null || SubscribedPr.LatestArtifact == null)
        {
            _logger.LogWarning("Cannot install PR artifact - no PR subscribed or no artifact available");
            return;
        }

        IsInstalling = true;
        HasError = false;
        ErrorMessage = string.Empty;
        DownloadProgress = 0;

        try
        {
            _logger.LogInformation("Installing PR #{Number} artifact", SubscribedPr.Number);

            var progress = new Progress<UpdateProgress>(p =>
            {
                Dispatcher.UIThread.InvokeAsync(() =>
                {
                    InstallationProgress = p;
                    StatusMessage = p.Status;
                    DownloadProgress = p.PercentComplete;
                });
            });

            await _velopackUpdateManager.InstallPrArtifactAsync(SubscribedPr, progress, _cancellationTokenSource.Token);

            // App will restart, this code won't execute
        }
        catch (Exception ex)
        {
            _logger.LogError(ex, "Failed to install PR artifact");
            HasError = true;
            ErrorMessage = $"PR installation failed: {ex.Message}";
            StatusMessage = "PR installation failed";
            InstallationProgress = new UpdateProgress
            {
                Status = "Installation failed",
                HasError = true,
                ErrorMessage = ex.Message,
            };
        }
        finally
        {
            IsInstalling = false;
        }
    }

    /// <summary>
    /// Gets a value indicating whether the PR artifact can be installed.
    /// </summary>
    public bool CanInstallPrArtifact => SubscribedPr?.LatestArtifact != null && !IsInstalling;

    /// <summary>
    /// Dismisses the update notification and persists the dismissed version.
    /// </summary>
    private void DismissUpdate()
    {
        // Persist the dismissed version to prevent showing it again
        if (!string.IsNullOrEmpty(LatestVersion))
        {
            _userSettingsService.Update(s => s.DismissedUpdateVersion = LatestVersion);
            _ = _userSettingsService.SaveAsync();
            _logger.LogInformation("Dismissed update version {Version}", LatestVersion);
        }

        IsUpdateAvailable = false;
        _currentUpdateInfo = null;
        StatusMessage = "Update dismissed";
        HasError = false;
        ErrorMessage = string.Empty;
        LatestVersion = string.Empty;
    }

    // Add method to handle property changes that affect command state
    partial void OnIsCheckingChanged(bool value)
    {
        OnPropertyChanged(nameof(IsCheckButtonEnabled));
    }

    partial void OnIsUpdateAvailableChanged(bool value)
    {
        if (Dispatcher.UIThread.CheckAccess())
        {
            UpdateCommandStates();
        }
        else
        {
            Dispatcher.UIThread.InvokeAsync(UpdateCommandStates);
        }
    }

    partial void OnIsInstallingChanged(bool value)
    {
        // Ensure command updates happen on UI thread - but avoid recursion
        if (Dispatcher.UIThread.CheckAccess())
        {
            UpdateCommandStates();
        }
        else
        {
            Dispatcher.UIThread.InvokeAsync(UpdateCommandStates);
        }
    }

    private void UpdateCommandStates()
    {
        OnPropertyChanged(nameof(CanDownloadUpdate));
        OnPropertyChanged(nameof(DisplayLatestVersion));
        OnPropertyChanged(nameof(InstallButtonText));
        InstallUpdateCommand.NotifyCanExecuteChanged();
    }

    /// <summary>
    /// Loads the list of open pull requests with available artifacts.
    /// </summary>
    [RelayCommand]
    private async Task LoadPullRequestsAsync()
    {
        if (!HasPat || IsLoadingPullRequests)
        {
            return;
        }

        IsLoadingPullRequests = true;
        AvailablePullRequests.Clear();

        try
        {
            _logger.LogInformation("Loading open pull requests with artifacts");

            var prs = await _velopackUpdateManager.GetOpenPullRequestsAsync(_cancellationTokenSource.Token);

            await Dispatcher.UIThread.InvokeAsync(() =>
            {
                foreach (var pr in prs)
                {
                    AvailablePullRequests.Add(pr);
                }
            });

            // Check if we had a subscribed PR that got merged/closed
            if (_velopackUpdateManager.IsPrMergedOrClosed && _velopackUpdateManager.SubscribedPrNumber.HasValue)
            {
                ShowPrMergedWarning = true;
                StatusMessage = $"PR #{_velopackUpdateManager.SubscribedPrNumber} has been merged. Select a new PR or switch to MAIN.";
                _logger.LogInformation("Subscribed PR has been merged/closed, showing warning");
            }

            // Update subscribed PR info
            if (_velopackUpdateManager.SubscribedPrNumber.HasValue)
            {
                SubscribedPr = AvailablePullRequests.FirstOrDefault(p => p.Number == _velopackUpdateManager.SubscribedPrNumber);
            }

            _logger.LogInformation("Loaded {Count} open PRs", AvailablePullRequests.Count);
        }
        catch (Exception ex)
        {
            _logger.LogError(ex, "Failed to load pull requests");
            StatusMessage = "Failed to load PRs";
        }
        finally
        {
            IsLoadingPullRequests = false;
        }
    }

    /// <summary>
    /// Subscribes to updates from a specific PR.
    /// </summary>
    /// <param name="prNumber">The PR number to subscribe to.</param>
    [RelayCommand]
    private void SubscribeToPr(int prNumber)
    {
        _velopackUpdateManager.SubscribedPrNumber = prNumber;
        SubscribedPr = AvailablePullRequests.FirstOrDefault(p => p.Number == prNumber);
        ShowPrMergedWarning = false;

        // Persist to settings
        _userSettingsService.Update(s => s.SubscribedPrNumber = prNumber);
        _ = _userSettingsService.SaveAsync();

        if (SubscribedPr != null)
        {
            StatusMessage = $"Subscribed to PR #{prNumber}: {SubscribedPr.Title}";
            _logger.LogInformation("Subscribed to PR #{PrNumber}", prNumber);
        }
    }

    partial void OnSubscribedPrChanged(PullRequestInfo? value)
    {
        OnPropertyChanged(nameof(CanInstallPrArtifact));
        InstallPrArtifactCommand.NotifyCanExecuteChanged();
    }

    /// <summary>
    /// Unsubscribes from PR updates and switches to MAIN branch.
    /// </summary>
    [RelayCommand]
    private void UnsubscribeFromPr()
    {
        _velopackUpdateManager.SubscribedPrNumber = null;
        SubscribedPr = null;
        ShowPrMergedWarning = false;
        StatusMessage = "Switched to MAIN branch updates";

        // Persist to settings
        _userSettingsService.Update(s => s.SubscribedPrNumber = null);
        _ = _userSettingsService.SaveAsync();

        _logger.LogInformation("Unsubscribed from PR, switched to MAIN");
    }
}<|MERGE_RESOLUTION|>--- conflicted
+++ resolved
@@ -97,11 +97,11 @@
     private string _errorMessage = string.Empty;
 
     /// <summary>
-<<<<<<< HEAD
     /// Gets the current application version.
     /// </summary>
     public static string CurrentAppVersion => AppConstants.AppVersion;
-=======
+
+    /// <summary>
     /// Gets or sets the list of available pull requests with artifacts.
     /// </summary>
     [ObservableProperty]
@@ -131,7 +131,6 @@
     /// </summary>
     [ObservableProperty]
     private bool _showPrMergedWarning;
->>>>>>> 755e5329
 
     /// <summary>
     /// Initializes a new instance of the <see cref="UpdateNotificationViewModel"/> class.
