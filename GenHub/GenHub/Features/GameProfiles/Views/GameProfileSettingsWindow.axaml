<Window xmlns="https://github.com/avaloniaui"
        xmlns:x="http://schemas.microsoft.com/winfx/2006/xaml"
        xmlns:d="http://schemas.microsoft.com/expression/blend/2008"
        xmlns:mc="http://schemas.openxmlformats.org/markup-compatibility/2006"
        xmlns:vm="clr-namespace:GenHub.Features.GameProfiles.ViewModels"
        xmlns:views="clr-namespace:GenHub.Features.GameProfiles.Views"
        xmlns:models="clr-namespace:GenHub.Core.Models.Enums;assembly=GenHub.Core"
        xmlns:conv="clr-namespace:GenHub.Infrastructure.Converters"
        xmlns:notifications="clr-namespace:GenHub.Features.Notifications.Views"
        mc:Ignorable="d" d:DesignWidth="750" d:DesignHeight="700"
        x:Class="GenHub.Features.GameProfiles.Views.GameProfileSettingsWindow"
        x:DataType="vm:GameProfileSettingsViewModel"
        Title="Profile Settings"
        Width="750" Height="700"
        MinWidth="600" MinHeight="550"
        CanResize="True"
        WindowStartupLocation="CenterOwner"
        Background="#0F0F0F"
        Icon="avares://GenHub/Assets/Icons/generalshub-icon.png"
        ExtendClientAreaToDecorationsHint="True"
        ExtendClientAreaChromeHints="NoChrome"
        ExtendClientAreaTitleBarHeightHint="-1">
    
    <Window.Resources>
        <conv:ContrastTextColorConverter x:Key="ContrastTextColorConverter" />
        <conv:ColorToBrushConverter x:Key="ColorToBrushConverter" />
        <conv:ThemeBackgroundConverter x:Key="ThemeBackgroundConverter" />
        <conv:ThemeBorderConverter x:Key="ThemeBorderConverter" />
        <conv:BoolToColorConverter x:Key="BoolToColorConverter" />
        <conv:BoolToStatusColorConverter x:Key="BoolToStatusColorConverter" />
        <conv:StringToImageConverter x:Key="StringToImageConverter" />
        <conv:NotNullConverter x:Key="NotNullConverter" />
        <conv:NotNullOrEmptyConverter x:Key="NotNullOrEmptyConverter" />
        <conv:NullSafePropertyConverter x:Key="NullSafeConverter" />
        <conv:NullToVisibilityConverter x:Key="NullToVisibilityConverter" />
        <conv:BoolToVisibilityConverter x:Key="BoolToVisibilityConverter" />
        <conv:InvertedBoolToVisibilityConverter x:Key="InvertedBoolToVisibilityConverter" />
        <conv:TabIndexToVisibilityConverter x:Key="TabIndexToVisibilityConverter" />
    </Window.Resources>

    <Window.Styles>
        <!-- Section card style -->
        <Style Selector="Border.section-card">
            <Setter Property="Background" Value="#50FFFFFF" />
            <Setter Property="BorderBrush" Value="#60FFFFFF" />
            <Setter Property="BorderThickness" Value="1" />
            <Setter Property="CornerRadius" Value="10" />
            <Setter Property="Padding" Value="16" />
            <Setter Property="Margin" Value="0,0,0,12" />
        </Style>
        
        <!-- Section title -->
        <Style Selector="TextBlock.section-title">
            <Setter Property="FontSize" Value="15" />
            <Setter Property="FontWeight" Value="SemiBold" />
            <Setter Property="Margin" Value="0,0,0,12" />
        </Style>
        
        <!-- Form field -->
        <Style Selector="StackPanel.form-field">
            <Setter Property="Margin" Value="0,0,0,12" />
        </Style>
        
        <!-- Form label -->
        <Style Selector="TextBlock.form-label">
            <Setter Property="Margin" Value="0,0,0,6" />
            <Setter Property="Opacity" Value="0.85" />
            <Setter Property="FontSize" Value="13" />
            <Setter Property="FontWeight" Value="Medium" />
        </Style>
        
        <!-- Input fields -->
        <Style Selector="TextBox, ComboBox">
            <Setter Property="MinHeight" Value="36" />
            <Setter Property="Background" Value="#15FFFFFF" />
            <Setter Property="BorderBrush" Value="#30FFFFFF" />
            <Setter Property="CornerRadius" Value="6" />
        </Style>
        
        <!-- Compact color button -->
        <Style Selector="Button.color-btn">
            <Setter Property="Width" Value="28" />
            <Setter Property="Height" Value="28" />
            <Setter Property="Margin" Value="0,0,6,6" />
            <Setter Property="Padding" Value="0" />
            <Setter Property="CornerRadius" Value="14" />
            <Setter Property="Cursor" Value="Hand" />
        </Style>
        
        <!-- Content action buttons -->
        <Style Selector="Button.btn-add">
            <Setter Property="Background" Value="#15FFFFFF" />
            <Setter Property="BorderBrush" Value="#40FFFFFF" />
            <Setter Property="BorderThickness" Value="1" />
            <Setter Property="Foreground" Value="#4FC3F7" />
            <Setter Property="CornerRadius" Value="6" />
            <Setter Property="Padding" Value="14,6" />
            <Setter Property="FontSize" Value="12" />
            <Setter Property="FontWeight" Value="SemiBold" />
            <Setter Property="Cursor" Value="Hand" />
        </Style>
        <Style Selector="Button.btn-add:pointerover /template/ ContentPresenter">
            <Setter Property="Background" Value="#4FC3F7" />
            <Setter Property="BorderBrush" Value="#4FC3F7" />
            <Setter Property="Foreground" Value="#000000" />
        </Style>
        
        <Style Selector="Button.btn-remove">
            <Setter Property="Background" Value="#15FFFFFF" />
            <Setter Property="BorderBrush" Value="#FF5252" />
            <Setter Property="BorderThickness" Value="1" />
            <Setter Property="Foreground" Value="#FF5252" />
            <Setter Property="CornerRadius" Value="6" />
            <Setter Property="Padding" Value="8,5" />
            <Setter Property="FontSize" Value="12" />
            <Setter Property="FontWeight" Value="SemiBold" />
            <Setter Property="Cursor" Value="Hand" />
        </Style>
        <Style Selector="Button.btn-remove:pointerover /template/ ContentPresenter">
            <Setter Property="Background" Value="#FF5252" />
            <Setter Property="BorderBrush" Value="#FF5252" />
            <Setter Property="Foreground" Value="White" />
        </Style>
        
        <!-- Content filter pills -->
        <Style Selector="Button.filter-pill">
            <Setter Property="Background" Value="#18FFFFFF" />
            <Setter Property="Foreground" Value="White" />
            <Setter Property="BorderBrush" Value="#30FFFFFF" />
            <Setter Property="BorderThickness" Value="1" />
            <Setter Property="CornerRadius" Value="8" />
            <Setter Property="Padding" Value="12,8" />
            <Setter Property="MinWidth" Value="100" />
            <Setter Property="Cursor" Value="Hand" />
            <Setter Property="HorizontalContentAlignment" Value="Center" />
        </Style>
        <Style Selector="Button.filter-pill:pointerover /template/ ContentPresenter">
            <Setter Property="Background" Value="#25FFFFFF" />
        </Style>
        
        <!-- Tab icon button style -->
        <Style Selector="Button.tab-icon-btn">
            <Setter Property="Width" Value="64" />
            <Setter Property="Height" Value="64" />
            <Setter Property="Background" Value="#70FFFFFF" />
            <Setter Property="BorderBrush" Value="#80FFFFFF" />
            <Setter Property="BorderThickness" Value="1" />
            <Setter Property="CornerRadius" Value="12" />
            <Setter Property="Padding" Value="12" />
            <Setter Property="Cursor" Value="Hand" />
            <Setter Property="Opacity" Value="1" />
        </Style>
        <Style Selector="Button.tab-icon-btn:pointerover">
            <Setter Property="Background" Value="#85FFFFFF" />
            <Setter Property="BorderBrush" Value="#A0FFFFFF" />
            <Setter Property="BorderThickness" Value="2" />
        </Style>
        <Style Selector="Button.tab-icon-btn.selected">
            <Setter Property="Background" Value="#A0FFFFFF" />
            <Setter Property="BorderBrush" Value="#FFFFFFFF" />
            <Setter Property="BorderThickness" Value="3" />
        </Style>
        
        <!-- Scrollbar theming -->
        <Style Selector="ScrollBar">
            <Setter Property="Background" Value="#0F0F0F" />
        </Style>
        <Style Selector="ScrollBar /template/ Thumb">
            <Setter Property="Background" Value="#1976D2" />
            <Setter Property="Opacity" Value="0.7" />
        </Style>
        <Style Selector="ScrollBar /template/ Thumb:pointerover">
            <Setter Property="Opacity" Value="0.9" />
        </Style>
        <Style Selector="ScrollBar /template/ Thumb:pressed">
            <Setter Property="Opacity" Value="1" />
        </Style>
        <Style Selector="ScrollBar.vertical /template/ Thumb">
            <Setter Property="MinWidth" Value="6" />
            <Setter Property="CornerRadius" Value="3" />
        </Style>
        <Style Selector="ScrollBar.horizontal /template/ Thumb">
            <Setter Property="MinHeight" Value="6" />
            <Setter Property="CornerRadius" Value="3" />
        </Style>
    </Window.Styles>

    <Border Background="{Binding ColorValue, Converter={StaticResource ThemeBackgroundConverter}, Mode=OneWay}">
        <Grid RowDefinitions="Auto,Auto,*,Auto">
            <!-- Cover Image Backdrop -->
            <Image Grid.RowSpan="3"
                   Source="{Binding CoverPath, Mode=OneWay, Converter={StaticResource StringToImageConverter}}"
                   Stretch="UniformToFill"
                   Opacity="0.15"
                   HorizontalAlignment="Stretch"
                   VerticalAlignment="Stretch" />
        <!-- Header with profile preview and action buttons -->
        <Border Grid.Row="0" 
                Background="{Binding ColorValue, Converter={StaticResource ColorToBrushConverter}, Mode=OneWay}" 
                CornerRadius="0,0,16,16" 
                Height="70"
                Opacity="0.7"
                PointerPressed="OnHeaderPointerPressed">
            <Grid ColumnDefinitions="Auto,*,Auto" Margin="16,0">
                <!-- Profile Icon -->
                <Border Grid.Column="0"
                        Width="44" Height="44"
                        Background="#25FFFFFF"
                        CornerRadius="22"
                        ClipToBounds="True">
                    <Image Source="{Binding IconPath, Mode=OneWay, Converter={StaticResource StringToImageConverter}}"
                           Width="44" Height="44"
                           Stretch="UniformToFill" />
                </Border>

                <!-- Profile Info -->
                <StackPanel Grid.Column="1" VerticalAlignment="Center" Margin="12,0,0,0">
                    <TextBlock Text="{Binding Name, Mode=OneWay, FallbackValue='New Profile'}"
                               Foreground="{Binding ColorValue, Converter={StaticResource ContrastTextColorConverter}, Mode=OneWay}"
                               FontSize="16"
                               FontWeight="SemiBold" />
                    <TextBlock Text="{Binding Description, Mode=OneWay, FallbackValue=''}"
                               Foreground="{Binding ColorValue, Converter={StaticResource ContrastTextColorConverter}, Mode=OneWay}"
                               Opacity="0.75"
                               FontSize="11"
                               TextWrapping="Wrap"
                               TextTrimming="CharacterEllipsis" />
                </StackPanel>

                <!-- Action Buttons -->
                <StackPanel Grid.Column="2" Orientation="Horizontal" Spacing="8" VerticalAlignment="Center">
                    <Button Content="Cancel" 
                            Command="{Binding ExecuteCancelCommand}"  
                            Background="#40000000"
                            Foreground="White"
                            BorderBrush="#80FFFFFF"
                            BorderThickness="2"
                            Width="90" Height="38"
                            CornerRadius="19"
                            FontWeight="SemiBold"
                            FontSize="13"
                            HorizontalContentAlignment="Center"
                            VerticalContentAlignment="Center" />
                    
                    <Button Content="💾 Save" 
                            Command="{Binding SaveCommand}"
                            Background="White"
                            Foreground="#1976D2"
                            Width="100" Height="38"
                            CornerRadius="19"
                            FontWeight="Bold"
                            FontSize="14"
                            HorizontalContentAlignment="Center"
                            VerticalContentAlignment="Center"
                            ToolTip.Tip="Save profile changes (Ctrl+S)" />
                    
                    <Button Command="{Binding RandomizeColorCommand}"
                            Background="#25000000"
                            BorderBrush="{Binding ColorValue, Converter={StaticResource ContrastTextColorConverter}, Mode=OneWay}"
                            BorderThickness="1"
                            Width="34" Height="34"
                            CornerRadius="17"
                            Padding="0"
                            ToolTip.Tip="Randomize color">
                        <PathIcon
                            Data="M17.65,6.35C16.2,4.9 14.21,4 12,4A8,8 0 0,0 4,12A8,8 0 0,0 12,20C15.73,20 18.84,17.45 19.73,14H17.65C16.83,16.33 14.61,18 12,18A6,6 0 0,1 6,12A6,6 0 0,1 12,6C13.66,6 15.14,6.69 16.22,7.78L13,11H20V4L17.65,6.35Z"
                            Width="16" Height="16"
                            Foreground="{Binding ColorValue, Converter={StaticResource ContrastTextColorConverter}, Mode=OneWay}" />
                    </Button>
                </StackPanel>
            </Grid>
        </Border>

        <!-- Tab Navigation Icons -->
        <Border Grid.Row="1" 
                Background="{Binding ColorValue, Converter={StaticResource ThemeBackgroundConverter}, Mode=OneWay}"
                Margin="12,12,12,0" 
                Padding="16"
                CornerRadius="12">
            <Grid>
                <Grid.ColumnDefinitions>
                    <ColumnDefinition Width="*" />
                    <ColumnDefinition Width="Auto" />
                    <ColumnDefinition Width="2*" />
                    <ColumnDefinition Width="Auto" />
                    <ColumnDefinition Width="2*" />
                    <ColumnDefinition Width="Auto" />
                    <ColumnDefinition Width="*" />
                </Grid.ColumnDefinitions>
                    <!-- Content Tab Icon -->
                    <Button Grid.Column="1" Classes="tab-icon-btn"
                            Classes.selected="{Binding SelectedTabIndex, Converter={x:Static conv:TabIndexToVisibilityConverter.Instance}, ConverterParameter=0}"
                            Command="{Binding SelectTabCommand}"
                            CommandParameter="0"
                            Background="{Binding ColorValue, Converter={StaticResource ThemeBackgroundConverter}, Mode=OneWay}"
                            BorderBrush="{Binding ColorValue, Converter={StaticResource ColorToBrushConverter}, Mode=OneWay}"
                            ToolTip.Tip="Content">
                        <PathIcon Data="M19,20H4C2.89,20 2,19.1 2,18V6C2,4.89 2.89,4 4,4H10L12,6H19A2,2 0 0,1 21,8H21L4,8V18L6.14,10H23.21L20.93,18.5C20.7,19.37 19.92,20 19,20Z" 
                                  Width="32" Height="32"
                                  Foreground="{Binding ColorValue, Converter={StaticResource ColorToBrushConverter}, Mode=OneWay}" />
                    </Button>
                    
                    <!-- Profile Settings Tab Icon -->
                    <Button Grid.Column="3" Classes="tab-icon-btn"
                            Classes.selected="{Binding SelectedTabIndex, Converter={x:Static conv:TabIndexToVisibilityConverter.Instance}, ConverterParameter=1}"
                            Command="{Binding SelectTabCommand}"
                            CommandParameter="1"
                            Background="{Binding ColorValue, Converter={StaticResource ThemeBackgroundConverter}, Mode=OneWay}"
                            BorderBrush="{Binding ColorValue, Converter={StaticResource ColorToBrushConverter}, Mode=OneWay}"
                            ToolTip.Tip="Profile Settings">
                        <Panel Width="40" Height="40">
                            <Border Background="{Binding ColorValue, Converter={StaticResource ColorToBrushConverter}, Mode=OneWay}"
                                    Width="40" Height="40">
                                <Border.OpacityMask>
                                    <ImageBrush Source="avares://GenHub/Assets/Icons/gameprofilesettings-icon.png" Stretch="Uniform" />
                                </Border.OpacityMask>
                            </Border>
                        </Panel>
                    </Button>
                    
                    <!-- Game Settings Tab Icon -->
                    <Button Grid.Column="5" Classes="tab-icon-btn"
                            Classes.selected="{Binding SelectedTabIndex, Converter={x:Static conv:TabIndexToVisibilityConverter.Instance}, ConverterParameter=2}"
                            Command="{Binding SelectTabCommand}"
                            CommandParameter="2"
                            Background="{Binding ColorValue, Converter={StaticResource ThemeBackgroundConverter}, Mode=OneWay}"
                            BorderBrush="{Binding ColorValue, Converter={StaticResource ColorToBrushConverter}, Mode=OneWay}"
                            ToolTip.Tip="Game Settings">
                        <Panel Width="40" Height="40">
                            <Border Background="{Binding ColorValue, Converter={StaticResource ColorToBrushConverter}, Mode=OneWay}"
                                    Width="40" Height="40">
                                <Border.OpacityMask>
                                    <ImageBrush Source="avares://GenHub/Assets/Icons/settings-icon.png" Stretch="Uniform" />
                                </Border.OpacityMask>
                            </Border>
                        </Panel>
                    </Button>
            </Grid>
        </Border>

        <!-- Tab Content Panels -->
        <Grid Grid.Row="2" Margin="12,12,12,12">
            
            <!-- Content Tab Panel (Index 0) -->
            <ScrollViewer IsVisible="{Binding SelectedTabIndex, Converter={StaticResource TabIndexToVisibilityConverter}, ConverterParameter=0}" 
                          Padding="4"
                          VerticalScrollBarVisibility="Auto"
                          HorizontalScrollBarVisibility="Disabled">
                <StackPanel Spacing="0">
                    
                    <!-- Enabled Content Section -->
                    <Border Classes="section-card" 
                            Background="{Binding ColorValue, Converter={StaticResource ThemeBackgroundConverter}, Mode=OneWay}"
                            BorderBrush="{Binding ColorValue, Converter={StaticResource ThemeBorderConverter}, Mode=OneWay}">
                        <StackPanel>
                            <Grid ColumnDefinitions="*,Auto">
                                <TextBlock Grid.Column="0" Classes="section-title" Text="Enabled Content" Margin="0" />
                                <Button Grid.Column="1" Content="⟳ Refresh" 
                                        Command="{Binding LoadAvailableContentCommand}"
                                        Background="Transparent"
                                        Padding="8,4"
                                        FontSize="11"
                                        VerticalAlignment="Top" />
                            </Grid>
                            
                            <!-- Warning if no content -->
                            <Border Background="#30FF9800" CornerRadius="6" Padding="12" Margin="0,4,0,8"
                                    IsVisible="{Binding EnabledContent.Count, Converter={x:Static ObjectConverters.Equal}, ConverterParameter=0}">
                                <StackPanel Orientation="Horizontal" Spacing="8">
                                    <TextBlock Text="⚠️" FontSize="14" />
                                    <TextBlock Text="No content enabled. Add at least one Game Installation to launch this profile."
                                               FontSize="12" Opacity="0.9" TextWrapping="Wrap" VerticalAlignment="Center" />
                                </StackPanel>
                            </Border>
                            
                            <!-- Enabled content list -->
                            <ItemsControl ItemsSource="{Binding EnabledContent}">
                                <ItemsControl.ItemsPanel>
                                    <ItemsPanelTemplate>
                                        <UniformGrid Columns="2" />
                                    </ItemsPanelTemplate>
                                </ItemsControl.ItemsPanel>
                                <ItemsControl.ItemTemplate>
                                    <DataTemplate>
                                        <Border Background="#08FFFFFF" BorderBrush="#15FFFFFF" BorderThickness="1" CornerRadius="8" Padding="12" Margin="4">
                                            <Grid ColumnDefinitions="*,Auto">
                                                <StackPanel Grid.Column="0" Spacing="6">
                                                    <TextBlock Text="{Binding DisplayName}" FontWeight="SemiBold" FontSize="13" />
                                                    <WrapPanel Orientation="Horizontal" Margin="0,0,8,0">
                                                        <Border Background="#20FF5252" BorderBrush="#FF5252" BorderThickness="1" CornerRadius="4" Padding="6,2" Margin="0,0,4,4"
                                                                IsVisible="{Binding Publisher, Converter={x:Static StringConverters.IsNotNullOrEmpty}}">
                                                            <TextBlock Text="{Binding Publisher}" FontSize="10" Foreground="#FF8A80" FontWeight="SemiBold" />
                                                        </Border>
                                                        <Border Background="#20FFFFFF" BorderBrush="#40FFFFFF" BorderThickness="1" CornerRadius="4" Padding="6,2" Margin="0,0,4,4">
                                                            <TextBlock Text="{Binding GameType, Converter={x:Static conv:GameTypeDisplayConverter.Instance}}" FontSize="10" Foreground="#E0E0E0" />
                                                        </Border>
                                                        <Border Background="#20FFFFFF" BorderBrush="#40FFFFFF" BorderThickness="1" CornerRadius="4" Padding="6,2" Margin="0,0,4,4">
                                                            <TextBlock Text="{Binding ContentType, Converter={x:Static conv:ContentTypeDisplayConverter.Instance}}" FontSize="10" Foreground="#E0E0E0" />
                                                        </Border>
                                                    </WrapPanel>
                                                </StackPanel>
                                                <Button Grid.Column="1" Content="✕" Classes="btn-remove"
                                                        Command="{Binding $parent[ItemsControl].((vm:GameProfileSettingsViewModel)DataContext).DisableContentCommand}"
                                                        CommandParameter="{Binding}"
                                                        VerticalAlignment="Center" />
                                            </Grid>
                                        </Border>
                                    </DataTemplate>
                                </ItemsControl.ItemTemplate>
                            </ItemsControl>
                        </StackPanel>
                    </Border>
                    
                    <!-- Add Content Section -->
                    <Border Classes="section-card"
                            Background="{Binding ColorValue, Converter={StaticResource ThemeBackgroundConverter}, Mode=OneWay}"
                            BorderBrush="{Binding ColorValue, Converter={StaticResource ThemeBorderConverter}, Mode=OneWay}">
                        <StackPanel>
                            <TextBlock Classes="section-title" Text="Add Content" />
                            
                            <!-- Content type filter pills -->
                            <WrapPanel Margin="0,0,0,12" HorizontalAlignment="Center">
                                <Button Classes="filter-pill" Margin="0,0,8,8"
                                        Classes.selected="{Binding SelectedContentType, Converter={x:Static ObjectConverters.Equal}, ConverterParameter={x:Static models:ContentType.GameInstallation}}"
                                        Command="{Binding SelectContentTypeFilterCommand}"
                                        CommandParameter="{x:Static models:ContentType.GameInstallation}">
                                    <StackPanel Orientation="Horizontal" Spacing="6">
                                        <PathIcon Data="M19,20H4C2.89,20 2,19.1 2,18V6C2,4.89 2.89,4 4,4H10L12,6H19A2,2 0 0,1 21,8H21L4,8V18L6.14,10H23.21L20.93,18.5C20.7,19.37 19.92,20 19,20Z" Width="16" Height="16" />
                                        <TextBlock Text="Installation" FontSize="12" />
                                    </StackPanel>
                                </Button>
                                
                                <Button Classes="filter-pill" Margin="0,0,8,8"
                                        Classes.selected="{Binding SelectedContentType, Converter={x:Static ObjectConverters.Equal}, ConverterParameter={x:Static models:ContentType.GameClient}}"
                                        Command="{Binding SelectContentTypeFilterCommand}"
                                        CommandParameter="{x:Static models:ContentType.GameClient}">
                                    <StackPanel Orientation="Horizontal" Spacing="6">
                                        <PathIcon Data="M20,19V7H4V19H20M20,3A2,2 0 0,1 22,5V19A2,2 0 0,1 20,21H4A2,2 0 0,1 2,19V5C2,3.89 2.9,3 4,3H20" Width="16" Height="16" />
                                        <TextBlock Text="Executable" FontSize="12" />
                                    </StackPanel>
                                </Button>
                                
                                <Button Classes="filter-pill" Margin="0,0,8,8"
                                        Classes.selected="{Binding SelectedContentType, Converter={x:Static ObjectConverters.Equal}, ConverterParameter={x:Static models:ContentType.Mod}}"
                                        Command="{Binding SelectContentTypeFilterCommand}"
                                        CommandParameter="{x:Static models:ContentType.Mod}">
                                    <StackPanel Orientation="Horizontal" Spacing="6">
                                        <PathIcon Data="M22.7,19L13.6,9.9C13.9,9.3 14.1,8.6 14.1,7.9C14.1,5.7 12.4,3.9 10.2,3.9C8,3.9 6.3,5.7 6.3,7.9C6.3,10.1 8,11.8 10.2,11.8C10.9,11.8 11.6,11.6 12.2,11.3L21.3,20.4L22.7,19Z" Width="16" Height="16" />
                                        <TextBlock Text="Mods" FontSize="12" />
                                    </StackPanel>
                                </Button>
                                
                                <Button Classes="filter-pill" Margin="0,0,8,8"
                                        Classes.selected="{Binding SelectedContentType, Converter={x:Static ObjectConverters.Equal}, ConverterParameter={x:Static models:ContentType.MapPack}}"
                                        Command="{Binding SelectContentTypeFilterCommand}"
                                        CommandParameter="{x:Static models:ContentType.MapPack}">
                                    <StackPanel Orientation="Horizontal" Spacing="6">
                                        <PathIcon Data="M15,19L9,16.89V5L15,7.11M20.5,3C20.44,3 20.39,3 20.34,3L15,5.1L9,3L3.36,4.9C3.15,4.97 3,5.15 3,5.38V20.5A0.5,0.5 0 0,0 3.5,21C3.55,21 3.61,21 3.66,20.97L9,18.9L15,21L20.64,19.1C20.85,19 21,18.85 21,18.62V3.5A0.5,0.5 0 0,0 20.5,3Z" Width="16" Height="16" />
                                        <TextBlock Text="Maps" FontSize="12" />
                                    </StackPanel>
                                </Button>
                                
                                <Button Classes="filter-pill" Margin="0,0,8,8"
                                        Classes.selected="{Binding SelectedContentType, Converter={x:Static ObjectConverters.Equal}, ConverterParameter={x:Static models:ContentType.Patch}}"
                                        Command="{Binding SelectContentTypeFilterCommand}"
                                        CommandParameter="{x:Static models:ContentType.Patch}">
                                    <StackPanel Orientation="Horizontal" Spacing="6">
                                        <PathIcon Data="M14.6,16.6L19.2,12L14.6,7.4L16,6L22,12L16,18L14.6,16.6M9.4,16.6L4.8,12L9.4,7.4L8,6L2,12L8,18L9.4,16.6Z" Width="16" Height="16" />
                                        <TextBlock Text="Patches" FontSize="12" />
                                    </StackPanel>
                                </Button>
                                
                                <Button Classes="filter-pill" Margin="0,0,8,8"
                                        Classes.selected="{Binding SelectedContentType, Converter={x:Static ObjectConverters.Equal}, ConverterParameter={x:Static models:ContentType.Addon}}"
                                        Command="{Binding SelectContentTypeFilterCommand}"
                                        CommandParameter="{x:Static models:ContentType.Addon}">
                                    <StackPanel Orientation="Horizontal" Spacing="6">
                                        <PathIcon Data="M19,13H13V19H11V13H5V11H11V5H13V11H19V13Z" Width="16" Height="16" />
                                        <TextBlock Text="Addons" FontSize="12" />
                                    </StackPanel>
                                </Button>
                            </WrapPanel>
                            
                            <!-- Add Local Content Button -->
                            <Button Classes="filter-pill" Content="📁 Add Local"
                                    Command="{Binding AddLocalContentCommand}"
                                    ToolTip.Tip="Add content from a local folder"
                                    HorizontalAlignment="Left"
                                    Margin="0,0,0,12" />
                            
                            <!-- Available content list -->
                            <Border Background="#0A000000" BorderBrush="#20FFFFFF" BorderThickness="1" 
                                    CornerRadius="6" Padding="8" MinHeight="120">
                                <ScrollViewer VerticalScrollBarVisibility="Auto" HorizontalScrollBarVisibility="Disabled">
                                    <ItemsControl ItemsSource="{Binding AvailableContent}">
                                        <ItemsControl.ItemsPanel>
                                            <ItemsPanelTemplate>
                                                <UniformGrid Columns="2" />
                                            </ItemsPanelTemplate>
                                        </ItemsControl.ItemsPanel>
                                        <ItemsControl.ItemTemplate>
                                            <DataTemplate>
<<<<<<< HEAD
                                                <Border Background="#10FFFFFF" CornerRadius="4" Padding="10" Margin="0,3"
                                                        x:Name="ContentItemBorder">
=======
                                                <Border Background="#08FFFFFF" BorderBrush="#15FFFFFF" BorderThickness="1" CornerRadius="8" Padding="12" Margin="4">
>>>>>>> f531cf8d
                                                    <Border.IsVisible>
                                                        <Binding Path="IsEnabled" Converter="{x:Static conv:InvertedBoolToVisibilityConverter.Instance}" />
                                                    </Border.IsVisible>
                                                    <Grid ColumnDefinitions="*,Auto,Auto">
<<<<<<< HEAD
                                                        <StackPanel Grid.Column="0" Spacing="3">
                                                            <TextBlock Text="{Binding DisplayName}" FontWeight="SemiBold" FontSize="12" />
                                                            <StackPanel Orientation="Horizontal" Spacing="5">
                                                                <Border Background="#FF6B6B" CornerRadius="2" Padding="4,1"
=======
                                                        <StackPanel Grid.Column="0" Spacing="6">
                                                            <TextBlock Text="{Binding DisplayName}" FontWeight="SemiBold" FontSize="13" />
                                                            <WrapPanel Orientation="Horizontal" Margin="0,0,8,0">
                                                                <Border Background="#20FF6B6B" BorderBrush="#FF6B6B" BorderThickness="1" CornerRadius="4" Padding="6,2" Margin="0,0,4,4"
>>>>>>> f531cf8d
                                                                        IsVisible="{Binding Publisher, Converter={x:Static StringConverters.IsNotNullOrEmpty}}">
                                                                    <TextBlock Text="{Binding Publisher}" FontSize="10" Foreground="#FF8A80" FontWeight="SemiBold" />
                                                                </Border>
                                                                <Border Background="#20FFFFFF" BorderBrush="#40FFFFFF" BorderThickness="1" CornerRadius="4" Padding="6,2" Margin="0,0,4,4">
                                                                    <TextBlock Text="{Binding GameType, Converter={x:Static conv:GameTypeShortDisplayConverter.Instance}}" FontSize="10" Foreground="#E0E0E0" />
                                                                </Border>
                                                            </WrapPanel>
                                                        </StackPanel>
                                                        
                                                        <!-- Delete button - always visible -->
                                                        <Button Grid.Column="1" 
                                                                Content="🗑️" 
                                                                Background="#C62828" 
                                                                Foreground="White"
                                                                CornerRadius="3" 
                                                                Padding="6,3" 
                                                                Margin="0,0,6,0"
                                                                FontSize="11" 
                                                                FontWeight="SemiBold" 
                                                                Cursor="Hand"
                                                                VerticalAlignment="Center"
                                                                ToolTip.Tip="Delete this downloaded content from storage (does not affect game installations)"
                                                                Command="{Binding $parent[ItemsControl].((vm:GameProfileSettingsViewModel)DataContext).DeleteContentCommand}"
                                                                CommandParameter="{Binding}">
                                                            <Button.Styles>
                                                                <Style Selector="Button:pointerover /template/ ContentPresenter">
                                                                    <Setter Property="Background" Value="#B71C1C" />
                                                                </Style>
                                                            </Button.Styles>
                                                        </Button>
                                                        
                                                        <Button Grid.Column="2" Content="+ Add" Classes="btn-add"
                                                                Command="{Binding $parent[ItemsControl].((vm:GameProfileSettingsViewModel)DataContext).EnableContentCommand}"
                                                                CommandParameter="{Binding}"
                                                                VerticalAlignment="Center" />
                                                    </Grid>
                                                </Border>
                                            </DataTemplate>
                                        </ItemsControl.ItemTemplate>
                                    </ItemsControl>
                                </ScrollViewer>
                            </Border>
                        </StackPanel>
                    </Border>
                    
                </StackPanel>
            </ScrollViewer>
            
            <!-- Profile Settings Tab Panel (Index 1) -->
            <ScrollViewer IsVisible="{Binding SelectedTabIndex, Converter={StaticResource TabIndexToVisibilityConverter}, ConverterParameter=1}" 
                          Padding="4"
                          VerticalScrollBarVisibility="Auto"
                          HorizontalScrollBarVisibility="Disabled">
                <StackPanel Spacing="0">
                    
                    <!-- Basic Info Section -->
                    <Border Classes="section-card"
                            Background="{Binding ColorValue, Converter={StaticResource ThemeBackgroundConverter}, Mode=OneWay}"
                            BorderBrush="{Binding ColorValue, Converter={StaticResource ThemeBorderConverter}, Mode=OneWay}">
                        <StackPanel>
                            <TextBlock Classes="section-title" Text="Basic Information" />
                            
                            <StackPanel Classes="form-field">
                                <TextBlock Classes="form-label" Text="Profile Name" />
                                <TextBox Text="{Binding Name, Mode=TwoWay}" 
                                         Watermark="Enter profile name" />
                            </StackPanel>

                            <StackPanel Classes="form-field">
                                <TextBlock Classes="form-label" Text="Description" />
                                <TextBox Text="{Binding Description, Mode=TwoWay}" 
                                         Watermark="Optional description" 
                                         Height="50" 
                                         AcceptsReturn="True" 
                                         TextWrapping="Wrap" />
                            </StackPanel>
                        </StackPanel>
                    </Border>
                    
                    <!-- Icon & Cover Section -->
                    <Border Classes="section-card"
                            Background="{Binding ColorValue, Converter={StaticResource ThemeBackgroundConverter}, Mode=OneWay}"
                            BorderBrush="{Binding ColorValue, Converter={StaticResource ThemeBorderConverter}, Mode=OneWay}">
                        <StackPanel>
                            <TextBlock Classes="section-title" Text="Icon &amp; Cover" />
                            
                            <!-- Icon Selection -->
                            <StackPanel Classes="form-field">
                                <Grid ColumnDefinitions="*,Auto">
                                    <TextBlock Grid.Column="0" Classes="form-label" Text="Profile Icon" />
                                    <Button Grid.Column="1" Content="Browse..." 
                                            Command="{Binding BrowseForCustomIconCommand}"
                                            Background="#15FFFFFF"
                                            Padding="12,4"
                                            FontSize="11"
                                            CornerRadius="5" />
                                </Grid>
                                <ScrollViewer HorizontalScrollBarVisibility="Auto" VerticalScrollBarVisibility="Disabled" Height="100"
                                              Background="Transparent">
                                    <ItemsControl ItemsSource="{Binding AvailableIcons}">
                                        <ItemsControl.ItemsPanel>
                                            <ItemsPanelTemplate>
                                                <WrapPanel Orientation="Horizontal" />
                                            </ItemsPanelTemplate>
                                        </ItemsControl.ItemsPanel>
                                        <ItemsControl.ItemTemplate>
                                            <DataTemplate>
                                                <Border Width="70" Height="70" 
                                                        Margin="0,0,8,8"
                                                        Padding="4"
                                                        CornerRadius="8"
                                                        Background="#15FFFFFF"
                                                        BorderBrush="#30FFFFFF"
                                                        BorderThickness="1"
                                                        ToolTip.Tip="{Binding DisplayName}"
                                                        Tag="{Binding Path, Converter={x:Static ObjectConverters.Equal}, ConverterParameter={Binding $parent[ItemsControl].((vm:GameProfileSettingsViewModel)DataContext).IconPath}}">
                                                    <Border.Styles>
                                                        <Style Selector="Border[Tag=True]">
                                                            <Setter Property="Background" Value="#401976D2" />
                                                            <Setter Property="BorderBrush" Value="#FF1976D2" />
                                                            <Setter Property="BorderThickness" Value="2" />
                                                        </Style>
                                                    </Border.Styles>
                                                    <Button Background="Transparent"
                                                            Command="{Binding $parent[ItemsControl].((vm:GameProfileSettingsViewModel)DataContext).SelectIconCommand}"
                                                            CommandParameter="{Binding}"
                                                            Cursor="Hand"
                                                            Padding="0"
                                                            BorderThickness="0">
                                                        <Image Source="{Binding Path, Converter={StaticResource StringToImageConverter}}" 
                                                               Stretch="Uniform" />
                                                    </Button>
                                                </Border>
                                            </DataTemplate>
                                        </ItemsControl.ItemTemplate>
                                    </ItemsControl>
                                </ScrollViewer>
                            </StackPanel>
                            
                            <!-- Cover Selection -->
                            <StackPanel Classes="form-field">
                                <Grid ColumnDefinitions="*,Auto">
                                    <TextBlock Grid.Column="0" Classes="form-label" Text="Profile Cover" />
                                    <Button Grid.Column="1" Content="Browse..." 
                                            Command="{Binding BrowseForCustomCoverCommand}"
                                            Background="#15FFFFFF"
                                            Padding="12,4"
                                            FontSize="11"
                                            CornerRadius="5" />
                                </Grid>
                                <ScrollViewer HorizontalScrollBarVisibility="Auto" VerticalScrollBarVisibility="Disabled" Height="140"
                                              Background="Transparent">
                                    <ItemsControl ItemsSource="{Binding AvailableCoversForSelection}">
                                        <ItemsControl.ItemsPanel>
                                            <ItemsPanelTemplate>
                                                <WrapPanel Orientation="Horizontal" />
                                            </ItemsPanelTemplate>
                                        </ItemsControl.ItemsPanel>
                                        <ItemsControl.ItemTemplate>
                                            <DataTemplate>
                                                <Border Width="180" Height="120" 
                                                        Margin="0,0,12,8"
                                                        Padding="4"
                                                        CornerRadius="8"
                                                        Background="#15FFFFFF"
                                                        BorderBrush="#30FFFFFF"
                                                        BorderThickness="1"
                                                        ToolTip.Tip="{Binding DisplayName}"
                                                        Tag="{Binding Path, Converter={x:Static ObjectConverters.Equal}, ConverterParameter={Binding $parent[ItemsControl].((vm:GameProfileSettingsViewModel)DataContext).CoverPath}}">
                                                    <Border.Styles>
                                                        <Style Selector="Border[Tag=True]">
                                                            <Setter Property="Background" Value="#401976D2" />
                                                            <Setter Property="BorderBrush" Value="#FF1976D2" />
                                                            <Setter Property="BorderThickness" Value="2" />
                                                        </Style>
                                                    </Border.Styles>
                                                    <Button Background="Transparent"
                                                            Command="{Binding $parent[ItemsControl].((vm:GameProfileSettingsViewModel)DataContext).SelectCoverCommand}"
                                                            CommandParameter="{Binding}"
                                                            Cursor="Hand"
                                                            Padding="0"
                                                            BorderThickness="0">
                                                        <Image Source="{Binding Path, Converter={StaticResource StringToImageConverter}}" 
                                                               Stretch="UniformToFill" />
                                                    </Button>
                                                </Border>
                                            </DataTemplate>
                                        </ItemsControl.ItemTemplate>
                                    </ItemsControl>
                                </ScrollViewer>
                            </StackPanel>
                        </StackPanel>
                    </Border>
                    
                    <!-- Launch Options Section -->
                    <Border Classes="section-card"
                            Background="{Binding ColorValue, Converter={StaticResource ThemeBackgroundConverter}, Mode=OneWay}"
                            BorderBrush="{Binding ColorValue, Converter={StaticResource ThemeBorderConverter}, Mode=OneWay}">
                        <StackPanel>
                            <TextBlock Classes="section-title" Text="Launch Options" />
                            
                            <StackPanel Classes="form-field">
                                <TextBlock Classes="form-label" Text="Workspace Strategy" />
                                <ComboBox ItemsSource="{x:Static vm:GameProfileSettingsViewModel.AvailableWorkspaceStrategies}"
                                          SelectedItem="{Binding SelectedWorkspaceStrategy}"
                                          HorizontalAlignment="Stretch">
                                    <ComboBox.Styles>
                                        <Style Selector="ComboBoxItem">
                                            <Setter Property="ToolTip.Tip">
                                                <Binding Path="Content" RelativeSource="{RelativeSource Self}">
                                                    <Binding.Converter>
                                                        <conv:WorkspaceStrategyTooltipConverter />
                                                    </Binding.Converter>
                                                </Binding>
                                            </Setter>
                                        </Style>
                                    </ComboBox.Styles>
                                    <ComboBox.ItemTemplate>
                                        <DataTemplate>
                                            <TextBlock Text="{Binding .}" />
                                        </DataTemplate>
                                    </ComboBox.ItemTemplate>
                                </ComboBox>
                                <TextBlock FontSize="11" Opacity="0.6" Margin="0,4,0,0" TextWrapping="Wrap">
                                    <TextBlock.Text>
                                        <MultiBinding StringFormat="{}{0}">
                                            <Binding Path="SelectedWorkspaceStrategy" />
                                        </MultiBinding>
                                    </TextBlock.Text>
                                </TextBlock>
                            </StackPanel>

                            <StackPanel Classes="form-field">
                                <TextBlock Classes="form-label" Text="Command Line Arguments" />
                                <TextBox Text="{Binding CommandLineArguments, Mode=TwoWay}" 
                                         Watermark="-win -quicklaunch" />
                                <TextBlock Text="Optional arguments passed to the game executable"
                                           FontSize="11" Opacity="0.6" Margin="0,4,0,0" />
                            </StackPanel>
                        </StackPanel>
                    </Border>
                    
                    <!-- Theme Section -->
                    <Border Classes="section-card"
                            Background="{Binding ColorValue, Converter={StaticResource ThemeBackgroundConverter}, Mode=OneWay}"
                            BorderBrush="{Binding ColorValue, Converter={StaticResource ThemeBorderConverter}, Mode=OneWay}">
                        <StackPanel>
                            <TextBlock Classes="section-title" Text="Theme Color" />
                            <WrapPanel>
                                <Button Classes="color-btn" Background="#D32F2F" Command="{Binding SelectThemeColorCommand}" CommandParameter="#D32F2F" ToolTip.Tip="Red" />
                                <Button Classes="color-btn" Background="#E91E63" Command="{Binding SelectThemeColorCommand}" CommandParameter="#E91E63" ToolTip.Tip="Pink" />
                                <Button Classes="color-btn" Background="#C2185B" Command="{Binding SelectThemeColorCommand}" CommandParameter="#C2185B" ToolTip.Tip="Deep Pink" />
                                <Button Classes="color-btn" Background="#9C27B0" Command="{Binding SelectThemeColorCommand}" CommandParameter="#9C27B0" ToolTip.Tip="Purple" />
                                <Button Classes="color-btn" Background="#7B1FA2" Command="{Binding SelectThemeColorCommand}" CommandParameter="#7B1FA2" ToolTip.Tip="Deep Purple" />
                                <Button Classes="color-btn" Background="#673AB7" Command="{Binding SelectThemeColorCommand}" CommandParameter="#673AB7" ToolTip.Tip="Indigo" />
                                <Button Classes="color-btn" Background="#512DA8" Command="{Binding SelectThemeColorCommand}" CommandParameter="#512DA8" ToolTip.Tip="Deep Indigo" />
                                <Button Classes="color-btn" Background="#3F51B5" Command="{Binding SelectThemeColorCommand}" CommandParameter="#3F51B5" ToolTip.Tip="Blue" />
                                <Button Classes="color-btn" Background="#303F9F" Command="{Binding SelectThemeColorCommand}" CommandParameter="#303F9F" ToolTip.Tip="Dark Blue" />
                                <Button Classes="color-btn" Background="#2196F3" Command="{Binding SelectThemeColorCommand}" CommandParameter="#2196F3" ToolTip.Tip="Light Blue" />
                                <Button Classes="color-btn" Background="#1976D2" Command="{Binding SelectThemeColorCommand}" CommandParameter="#1976D2" ToolTip.Tip="Blue" />
                                <Button Classes="color-btn" Background="#0288D1" Command="{Binding SelectThemeColorCommand}" CommandParameter="#0288D1" ToolTip.Tip="Cyan Blue" />
                                <Button Classes="color-btn" Background="#00BCD4" Command="{Binding SelectThemeColorCommand}" CommandParameter="#00BCD4" ToolTip.Tip="Cyan" />
                                <Button Classes="color-btn" Background="#0097A7" Command="{Binding SelectThemeColorCommand}" CommandParameter="#0097A7" ToolTip.Tip="Dark Cyan" />
                                <Button Classes="color-btn" Background="#009688" Command="{Binding SelectThemeColorCommand}" CommandParameter="#009688" ToolTip.Tip="Teal" />
                                <Button Classes="color-btn" Background="#00796B" Command="{Binding SelectThemeColorCommand}" CommandParameter="#00796B" ToolTip.Tip="Dark Teal" />
                                <Button Classes="color-btn" Background="#4CAF50" Command="{Binding SelectThemeColorCommand}" CommandParameter="#4CAF50" ToolTip.Tip="Green" />
                                <Button Classes="color-btn" Background="#388E3C" Command="{Binding SelectThemeColorCommand}" CommandParameter="#388E3C" ToolTip.Tip="Dark Green" />
                                <Button Classes="color-btn" Background="#8BC34A" Command="{Binding SelectThemeColorCommand}" CommandParameter="#8BC34A" ToolTip.Tip="Light Green" />
                                <Button Classes="color-btn" Background="#689F38" Command="{Binding SelectThemeColorCommand}" CommandParameter="#689F38" ToolTip.Tip="Olive Green" />
                                <Button Classes="color-btn" Background="#CDDC39" Command="{Binding SelectThemeColorCommand}" CommandParameter="#CDDC39" ToolTip.Tip="Lime" />
                                <Button Classes="color-btn" Background="#FFEB3B" Command="{Binding SelectThemeColorCommand}" CommandParameter="#FFEB3B" ToolTip.Tip="Yellow" />
                                <Button Classes="color-btn" Background="#FFC107" Command="{Binding SelectThemeColorCommand}" CommandParameter="#FFC107" ToolTip.Tip="Amber" />
                                <Button Classes="color-btn" Background="#FF9800" Command="{Binding SelectThemeColorCommand}" CommandParameter="#FF9800" ToolTip.Tip="Orange" />
                                <Button Classes="color-btn" Background="#FFA000" Command="{Binding SelectThemeColorCommand}" CommandParameter="#FFA000" ToolTip.Tip="Dark Orange" />
                                <Button Classes="color-btn" Background="#FF5722" Command="{Binding SelectThemeColorCommand}" CommandParameter="#FF5722" ToolTip.Tip="Deep Orange" />
                                <Button Classes="color-btn" Background="#E64A19" Command="{Binding SelectThemeColorCommand}" CommandParameter="#E64A19" ToolTip.Tip="Dark Orange Red" />
                                <Button Classes="color-btn" Background="#795548" Command="{Binding SelectThemeColorCommand}" CommandParameter="#795548" ToolTip.Tip="Brown" />
                                <Button Classes="color-btn" Background="#BD5A0F" Command="{Binding SelectThemeColorCommand}" CommandParameter="#BD5A0F" ToolTip.Tip="Generals" />
                                <Button Classes="color-btn" Background="#2D4963" Command="{Binding SelectThemeColorCommand}" CommandParameter="#2D4963" ToolTip.Tip="Zero Hour" />
                                <Button Classes="color-btn" Background="#607D8B" Command="{Binding SelectThemeColorCommand}" CommandParameter="#607D8B" ToolTip.Tip="Blue Grey" />
                                <Button Classes="color-btn" Background="#455A64" Command="{Binding SelectThemeColorCommand}" CommandParameter="#455A64" ToolTip.Tip="Dark Grey" />
                            </WrapPanel>
                        </StackPanel>
                    </Border>
                    
                </StackPanel>
            </ScrollViewer>
            
            <!-- Game Settings Tab Panel (Index 2) -->
            <ScrollViewer IsVisible="{Binding SelectedTabIndex, Converter={StaticResource TabIndexToVisibilityConverter}, ConverterParameter=2}" 
                          VerticalScrollBarVisibility="Auto"
                          HorizontalScrollBarVisibility="Disabled">
                <views:GameSettingsView DataContext="{Binding GameSettingsViewModel}" />
            </ScrollViewer>

        </Grid>

        <!-- Add Local Content Dialog -->
        <Border Grid.RowSpan="3"
                IsVisible="{Binding IsAddLocalContentDialogOpen}"
                Background="#CC000000"
                ZIndex="1002">
            <Border Background="{Binding ColorValue, Converter={StaticResource ThemeBackgroundConverter}, Mode=OneWay}"
                    BorderBrush="{Binding ColorValue, Converter={StaticResource ThemeBorderConverter}, Mode=OneWay}"
                    BorderThickness="2"
                    CornerRadius="16"
                    Width="420"
                    Padding="24"
                    VerticalAlignment="Center"
                    HorizontalAlignment="Center">
                <StackPanel Spacing="16">
                    <!-- Header -->
                    <StackPanel Orientation="Horizontal" Spacing="12">
                        <TextBlock Text="📁" FontSize="24" VerticalAlignment="Center" />
                        <TextBlock Text="Add Local Content" FontSize="18" FontWeight="SemiBold" VerticalAlignment="Center" />
                    </StackPanel>
                    
                    <!-- Selected Folder -->
                    <StackPanel Spacing="6">
                        <TextBlock Text="Selected Folder" FontSize="12" Opacity="0.8" />
                        <Border Background="#15FFFFFF" CornerRadius="6" Padding="10,8">
                            <TextBlock Text="{Binding LocalContentDirectoryPath}" 
                                       FontSize="11" 
                                       TextTrimming="CharacterEllipsis"
                                       ToolTip.Tip="{Binding LocalContentDirectoryPath}" />
                        </Border>
                    </StackPanel>
                    
                    <!-- Content Name -->
                    <StackPanel Spacing="6">
                        <TextBlock Text="Content Name" FontSize="12" Opacity="0.8" />
                        <TextBox Text="{Binding LocalContentName, Mode=TwoWay}"
                                 Watermark="Enter a name for this content"
                                 MinHeight="36" />
                    </StackPanel>
                    
                    <!-- Content Type -->
                    <StackPanel Spacing="6">
                        <TextBlock Text="Content Type" FontSize="12" Opacity="0.8" />
                        <ComboBox ItemsSource="{x:Static vm:GameProfileSettingsViewModel.AllowedLocalContentTypes}"
                                  SelectedItem="{Binding SelectedLocalContentType}"
                                  HorizontalAlignment="Stretch"
                                  MinHeight="36">
                            <ComboBox.ItemTemplate>
                                <DataTemplate>
                                    <TextBlock Text="{Binding Converter={x:Static conv:ContentTypeDisplayConverter.Instance}}" />
                                </DataTemplate>
                            </ComboBox.ItemTemplate>
                        </ComboBox>
                        <TextBlock Text="Publisher will be set to 'GenHub (Local)' for local content"
                                   FontSize="10" Opacity="0.6" FontStyle="Italic" />
                    </StackPanel>
                    
                    <!-- Action Buttons -->
                    <Grid ColumnDefinitions="*,Auto,Auto" Margin="0,8,0,0">
                        <Button Grid.Column="1" Content="Cancel"
                                Command="{Binding CancelAddLocalContentCommand}"
                                Background="#25000000"
                                Foreground="White"
                                BorderBrush="#40FFFFFF"
                                BorderThickness="1"
                                Width="90" Height="36"
                                CornerRadius="8"
                                FontWeight="Medium"
                                Margin="0,0,12,0" />
                        <Button Grid.Column="2" Content="✓ Add Content"
                                Command="{Binding ConfirmAddLocalContentCommand}"
                                Background="{Binding ColorValue, Converter={StaticResource ColorToBrushConverter}, Mode=OneWay}"
                                Foreground="White"
                                Width="120" Height="36"
                                CornerRadius="8"
                                FontWeight="Bold" />
                    </Grid>
                </StackPanel>
            </Border>
        </Border>

        <!-- Loading overlay -->
        <Border Grid.RowSpan="3" 
                IsVisible="{Binding IsInitializing}"
                Background="#DD000000" 
                ZIndex="1001">
            <StackPanel VerticalAlignment="Center" HorizontalAlignment="Center" Spacing="12">
                <ProgressBar IsIndeterminate="True" Width="180" Height="4"/>
                <TextBlock Text="Loading..." Foreground="White" FontSize="14" HorizontalAlignment="Center"/>
            </StackPanel>
        </Border>

        <!-- Saving overlay -->
        <Border Grid.RowSpan="3"
                IsVisible="{Binding IsSaving}"
                Background="#CC000000"
                ZIndex="1000">
            <StackPanel VerticalAlignment="Center" HorizontalAlignment="Center" Spacing="12">
                <ProgressBar IsIndeterminate="True" Width="180" Height="4"/>
                <TextBlock Text="Saving..." Foreground="White" FontSize="14" HorizontalAlignment="Center"/>
            </StackPanel>
        </Border>

        <!-- Error Panel -->
        <Border Grid.RowSpan="3"
                Background="#CC000000"
                IsVisible="{Binding LoadingError}"
                ZIndex="1000">
            <StackPanel HorizontalAlignment="Center" VerticalAlignment="Center" Spacing="12">
                <TextBlock Text="❌ Failed to load settings" FontSize="16" Foreground="White" />
                <Button Content="Close" HorizontalAlignment="Center" Command="{Binding ExecuteCancelCommand}" />
            </StackPanel>
        </Border>

        <!-- Notifications overlay -->
        <notifications:NotificationContainerView Grid.RowSpan="3" 
                                               DataContext="{Binding NotificationManager}" 
                                               ZIndex="2000" />
    </Grid>
    </Border>
</Window><|MERGE_RESOLUTION|>--- conflicted
+++ resolved
@@ -500,27 +500,15 @@
                                         </ItemsControl.ItemsPanel>
                                         <ItemsControl.ItemTemplate>
                                             <DataTemplate>
-<<<<<<< HEAD
-                                                <Border Background="#10FFFFFF" CornerRadius="4" Padding="10" Margin="0,3"
-                                                        x:Name="ContentItemBorder">
-=======
                                                 <Border Background="#08FFFFFF" BorderBrush="#15FFFFFF" BorderThickness="1" CornerRadius="8" Padding="12" Margin="4">
->>>>>>> f531cf8d
                                                     <Border.IsVisible>
                                                         <Binding Path="IsEnabled" Converter="{x:Static conv:InvertedBoolToVisibilityConverter.Instance}" />
                                                     </Border.IsVisible>
                                                     <Grid ColumnDefinitions="*,Auto,Auto">
-<<<<<<< HEAD
-                                                        <StackPanel Grid.Column="0" Spacing="3">
-                                                            <TextBlock Text="{Binding DisplayName}" FontWeight="SemiBold" FontSize="12" />
-                                                            <StackPanel Orientation="Horizontal" Spacing="5">
-                                                                <Border Background="#FF6B6B" CornerRadius="2" Padding="4,1"
-=======
-                                                        <StackPanel Grid.Column="0" Spacing="6">
-                                                            <TextBlock Text="{Binding DisplayName}" FontWeight="SemiBold" FontSize="13" />
-                                                            <WrapPanel Orientation="Horizontal" Margin="0,0,8,0">
-                                                                <Border Background="#20FF6B6B" BorderBrush="#FF6B6B" BorderThickness="1" CornerRadius="4" Padding="6,2" Margin="0,0,4,4"
->>>>>>> f531cf8d
+                                                         <StackPanel Grid.Column="0" Spacing="6">
+                                                             <TextBlock Text="{Binding DisplayName}" FontWeight="SemiBold" FontSize="13" />
+                                                             <WrapPanel Orientation="Horizontal" Margin="0,0,8,0">
+                                                                 <Border Background="#20FF6B6B" BorderBrush="#FF6B6B" BorderThickness="1" CornerRadius="4" Padding="6,2" Margin="0,0,4,4"
                                                                         IsVisible="{Binding Publisher, Converter={x:Static StringConverters.IsNotNullOrEmpty}}">
                                                                     <TextBlock Text="{Binding Publisher}" FontSize="10" Foreground="#FF8A80" FontWeight="SemiBold" />
                                                                 </Border>
