using System;
using System.Collections.Generic;
using System.Collections.ObjectModel;
using System.IO;
using System.Linq;
using System.Threading;
using System.Threading.Tasks;
using Avalonia.Controls;
using CommunityToolkit.Mvvm.ComponentModel;
using CommunityToolkit.Mvvm.Input;
using GenHub.Common.ViewModels;
using GenHub.Core.Constants;
using GenHub.Core.Interfaces.Common;
using GenHub.Core.Interfaces.GameInstallations;
using GenHub.Core.Interfaces.GameProfiles;
using GenHub.Core.Interfaces.Shortcuts;
using GenHub.Core.Models.Enums;
using GenHub.Core.Models.GameClients;
using GenHub.Core.Models.GameInstallations;
using GenHub.Core.Models.Manifest;
using GenHub.Features.GameProfiles.Services;
using GenHub.Features.GameProfiles.Views;
using Microsoft.Extensions.Logging;

namespace GenHub.Features.GameProfiles.ViewModels;

/// <summary>
/// ViewModel for launching game profiles.
/// </summary>
public partial class GameProfileLauncherViewModel(
    IGameInstallationService installationService,
    IGameProfileManager gameProfileManager,
    IProfileLauncherFacade profileLauncherFacade,
    GameProfileSettingsViewModel settingsViewModel,
    IProfileEditorFacade profileEditorFacade,
    IConfigurationProviderService configService,
    IGameProcessManager gameProcessManager,
    IShortcutService shortcutService,
    GenHub.Features.Manifest.ISteamManifestPatcher steamManifestPatcher,
    ProfileResourceService profileResourceService,
    ILogger<GameProfileLauncherViewModel> logger) : ViewModelBase
{
    private readonly SemaphoreSlim _launchSemaphore = new(1, 1);

    [ObservableProperty]
    private ObservableCollection<GameProfileItemViewModel> _profiles = [];

    [ObservableProperty]
    private bool _isLaunching;

    [ObservableProperty]
    private bool _isPreparingWorkspace;

    [ObservableProperty]
    private bool _isEditMode;

    [ObservableProperty]
    private string _statusMessage = string.Empty;

    [ObservableProperty]
    private string _errorMessage = string.Empty;

    [ObservableProperty]
    private bool _isServiceAvailable = true;

    [ObservableProperty]
    private bool _isScanning;

    /// <summary>
    /// Performs asynchronous initialization for the GameProfileLauncherViewModel.
    /// Loads all game profiles and subscribes to process exit events.
    /// </summary>
    /// <returns>A <see cref="Task"/> representing the asynchronous operation.</returns>
    public virtual async Task InitializeAsync()
    {
        try
        {
            gameProcessManager.ProcessExited += OnProcessExited;

            StatusMessage = "Loading profiles...";
            ErrorMessage = string.Empty;
            Profiles.Clear();

            var profilesResult = await gameProfileManager.GetAllProfilesAsync();
            if (profilesResult.Success && profilesResult.Data != null)
            {
                foreach (var profile in profilesResult.Data)
                {
                    // Use ProfileResourceService to get default paths based on game type if profile paths are missing
                    var gameTypeStr = profile.GameClient?.GameType.ToString() ?? "ZeroHour";

                    var iconPath = !string.IsNullOrEmpty(profile.IconPath)
                        ? profile.IconPath
<<<<<<< HEAD
                        : profileResourceService.GetDefaultIconPath(gameTypeStr);
=======
                        : UriConstants.DefaultIconUri;
>>>>>>> 130c659e

                    var coverPath = !string.IsNullOrEmpty(profile.CoverPath)
                        ? profile.CoverPath
                        : profileResourceService.GetDefaultCoverPath(gameTypeStr);

                    var item = new GameProfileItemViewModel(
                        profile.Id,
                        profile,
                        iconPath,
                        coverPath);
                    Profiles.Add(item);
                }

                StatusMessage = $"Loaded {Profiles.Count} profiles";
                logger.LogInformation("Loaded {Count} game profiles", Profiles.Count);
            }
            else
            {
                var errors = string.Join(", ", profilesResult.Errors);
                StatusMessage = $"Failed to load profiles: {errors}";
                ErrorMessage = errors;
                logger.LogWarning("Failed to load profiles: {Errors}", errors);
            }
        }
        catch (Exception ex)
        {
            logger.LogError(ex, "Error initializing profiles");
            StatusMessage = "Error loading profiles";
            ErrorMessage = ex.Message;
            IsServiceAvailable = false;
        }
    }

    /// <summary>
    /// Gets the default theme color for a game type.
    /// </summary>
    /// <param name="gameType">The game type.</param>
    /// <returns>The hex color code.</returns>
    private static string GetThemeColorForGameType(GameType gameType)
    {
        return gameType == GameType.Generals ? "#BD5A0F" : "#1B6575"; // Orange for Generals, Blue for Zero Hour
    }

    /// <summary>
    /// Gets the icon path for a game type and installation type.
    /// </summary>
    /// <param name="gameType">The game type.</param>
    /// <param name="installationType">The installation type.</param>
    /// <returns>The relative icon path.</returns>
    private static string GetIconPathForGame(GameType gameType, GameInstallationType installationType)
    {
        var gameIcon = gameType == GameType.Generals ? UriConstants.GeneralsIconFilename : UriConstants.ZeroHourIconFilename;
        _ = installationType switch
        {
<<<<<<< HEAD
            GameInstallationType.Steam => Core.Constants.UriConstants.SteamIconFilename,
            GameInstallationType.EaApp => Core.Constants.UriConstants.EaAppIconFilename,
            _ => Core.Constants.UriConstants.GenHubIconFilename,
=======
            GameInstallationType.Steam => UriConstants.SteamIconFilename,
            GameInstallationType.EaApp => UriConstants.EaAppIconFilename,
            _ => UriConstants.GenHubIconFilename,
>>>>>>> 130c659e
        };

        // For now, return the game-specific icon - could be enhanced to combine with platform icon
        return $"{UriConstants.IconsBasePath}/{gameIcon}";
    }

    /// <summary>
    /// Gets the main window for opening dialogs.
    /// </summary>
    private static Window? GetMainWindow()
    {
        return Avalonia.Application.Current?.ApplicationLifetime
            is Avalonia.Controls.ApplicationLifetimes.IClassicDesktopStyleApplicationLifetime desktop
            ? desktop.MainWindow
            : null;
    }

    /// <summary>
    /// Refreshes a single profile without reloading all profiles (preserves running state).
    /// </summary>
    /// <param name="profileId">The ID of the profile to refresh.</param>
    private async Task RefreshSingleProfileAsync(string profileId)
    {
        try
        {
            var profileResult = await gameProfileManager.GetProfileAsync(profileId);
            if (profileResult.Success && profileResult.Data != null)
            {
                var profile = profileResult.Data;
                var existingItem = Profiles.FirstOrDefault(p => p.ProfileId == profileId);

                if (existingItem != null)
                {
                    // Preserve the running state before updating
                    var wasRunning = existingItem.IsProcessRunning;
                    var processId = existingItem.ProcessId;
                    var workspaceId = existingItem.ActiveWorkspaceId;

                    // Update the profile data
                    var gameTypeStr = profile.GameClient?.GameType.ToString() ?? "ZeroHour";

                    var iconPath = !string.IsNullOrEmpty(profile.IconPath)
                        ? profile.IconPath
<<<<<<< HEAD
                        : profileResourceService.GetDefaultIconPath(gameTypeStr);
=======
                        : UriConstants.DefaultIconUri;
>>>>>>> 130c659e

                    var coverPath = !string.IsNullOrEmpty(profile.CoverPath)
                        ? profile.CoverPath
                        : profileResourceService.GetDefaultCoverPath(gameTypeStr);

                    var newItem = new GameProfileItemViewModel(
                        profile.Id,
                        profile,
                        iconPath,
                        coverPath);

                    // Restore the running state
                    if (wasRunning)
                    {
                        newItem.IsProcessRunning = true;
                        newItem.ProcessId = processId;
                    }

                    // Restore workspace state
                    if (!string.IsNullOrEmpty(workspaceId))
                    {
                        newItem.UpdateWorkspaceStatus(workspaceId, profile.WorkspaceStrategy);
                    }

                    var index = Profiles.IndexOf(existingItem);
                    Profiles[index] = newItem;

                    logger.LogInformation("Refreshed profile {ProfileId} (Running: {IsRunning})", profileId, wasRunning);
                }
            }
        }
        catch (Exception ex)
        {
            logger.LogError(ex, "Error refreshing profile {ProfileId}", profileId);
        }
    }

    /// <summary>
    /// Scans for games and automatically creates profiles for detected installations.
    /// </summary>
    [RelayCommand]
    private async Task ScanForGamesAsync()
    {
        if (IsScanning)
        {
            return; // Prevent multiple concurrent scans
        }

        try
        {
            IsScanning = true;
            StatusMessage = "Scanning for games...";
            ErrorMessage = string.Empty;

            // Scan for all installations
            var installations = await installationService.GetAllInstallationsAsync();
            if (installations.Success && installations.Data != null)
            {
                var installationCount = installations.Data.Count;
                var generalsCount = installations.Data.Count(i => i.HasGenerals);
                var zeroHourCount = installations.Data.Count(i => i.HasZeroHour);

                logger.LogInformation(
                    "Game scan completed successfully. Found {Count} installations ({GeneralsCount} Generals, {ZeroHourCount} Zero Hour)",
                    installationCount,
                    generalsCount,
                    zeroHourCount);

                // Generate manifests and populate versions for detected installations
                int manifestsGenerated = 0;
                int profilesCreated = 0;

                foreach (var installation in installations.Data)
                {
                    manifestsGenerated += installation.AvailableGameClients?.Count * 2 ?? 0;

                    // Create profiles for ALL detected game clients (not just one per game type)
                    if (installation.AvailableGameClients != null)
                    {
                        foreach (var gameClient in installation.AvailableGameClients)
                        {
                            var profileCreated = await TryCreateProfileForGameClientAsync(installation, gameClient);
                            if (profileCreated) profilesCreated++;
                        }
                    }
                }

                // Refresh the profiles list to show the newly created ones
                await InitializeAsync();

                StatusMessage = $"Scan complete. Found {installationCount} installations, generated {manifestsGenerated} manifests, created {profilesCreated} profiles";
            }
            else
            {
                var errors = string.Join(", ", installations.Errors);
                StatusMessage = $"Scan failed: {errors}";
                ErrorMessage = errors;
                logger.LogWarning("Game scan failed: {Errors}", errors);
            }
        }
        catch (Exception ex)
        {
            logger.LogError(ex, "Error scanning for games");
            StatusMessage = "Error during scan";
            ErrorMessage = ex.Message;
        }
        finally
        {
            IsScanning = false;
        }
    }

    /// <summary>
    /// Attempts to create a profile for a specific game client within an installation.
    /// </summary>
    /// <param name="installation">The game installation.</param>
    /// <param name="gameClient">The game client to create a profile for.</param>
    /// <returns>True if profile was created successfully, false otherwise.</returns>
    private async Task<bool> TryCreateProfileForGameClientAsync(GameInstallation installation, GameClient gameClient)
    {
        try
        {
            if (gameClient == null)
            {
                logger.LogWarning(
                    "GameClient is null for installation {InstallationId}",
                    installation.Id);
                return false;
            }

            // Define profile name based on game client name and installation type
            var profileName = $"{installation.InstallationType} {gameClient.Name}";

            // Check if a profile already exists for this exact name and installation
            var existingProfiles = await gameProfileManager.GetAllProfilesAsync();
            if (existingProfiles.Success && existingProfiles.Data != null)
            {
                // Check by name AND installation ID
                bool profileExists = existingProfiles.Data.Any(p =>
                    p.Name.Equals(profileName, StringComparison.OrdinalIgnoreCase) &&
                    p.GameInstallationId.Equals(installation.Id, StringComparison.OrdinalIgnoreCase));

                if (profileExists)
                {
                    logger.LogDebug("Profile already exists for {InstallationType} {GameClientName} (matched by Name+InstallationId), skipping", installation.InstallationType, gameClient.Name);
                    return false;
                }

                // Also check by name AND game client ID (in case installation ID changed but it's the same logical profile)
                bool profileExistsByClient = existingProfiles.Data.Any(p =>
                    p.Name.Equals(profileName, StringComparison.OrdinalIgnoreCase) &&
                    p.GameClient != null &&
                    p.GameClient.Id.Equals(gameClient.Id, StringComparison.OrdinalIgnoreCase));

                if (profileExistsByClient)
                {
                    logger.LogDebug("Profile already exists for {InstallationType} {GameClientName} (matched by Name+ClientId), skipping", installation.InstallationType, gameClient.Name);
                    return false;
                }
            }

            // Get user's preferred workspace strategy or default
            var preferredStrategy = configService.GetDefaultWorkspaceStrategy();

            // Use the detected version from the game client for the GameInstallation manifest ID
            // This must match the version used in ProfileContentLoader and ManifestGenerationService
            int manifestVersionInt;
            if (string.IsNullOrEmpty(gameClient.Version) ||
                gameClient.Version.Equals("Unknown", StringComparison.OrdinalIgnoreCase) ||
                gameClient.Version.Equals("Auto-Updated", StringComparison.OrdinalIgnoreCase) ||
                gameClient.Version.Equals(GameClientConstants.AutoDetectedVersion, StringComparison.OrdinalIgnoreCase))
            {
                // For unknown/auto versions, use manifest constants as fallback
                var fallbackVersion = gameClient.GameType == GameType.ZeroHour
                    ? ManifestConstants.ZeroHourManifestVersion
                    : ManifestConstants.GeneralsManifestVersion;

                // Normalize the fallback version (remove dots): "1.04" → 104, "1.08" → 108
                var normalizedFallback = fallbackVersion.Replace(".", string.Empty);
                manifestVersionInt = int.TryParse(normalizedFallback, out var v) ? v : 0;
            }
            else if (gameClient.Version.Contains('.'))
            {
                // Normalize dotted version ("1.04" → 104, "1.08" → 108)
                var normalized = gameClient.Version.Replace(".", string.Empty);
                manifestVersionInt = int.TryParse(normalized, out var v) ? v : 0;
            }
            else
            {
                // Try to parse version as int directly
                manifestVersionInt = int.TryParse(gameClient.Version, out var parsed) ? parsed : 0;
            }

            // Generate the GameInstallation manifest ID for this specific game type
            // This must match what ManifestProvider generates
            var installationManifestId = ManifestIdGenerator.GenerateGameInstallationId(installation, gameClient.GameType, manifestVersionInt);

            // Create enabled content list: GameInstallation manifest + GameClient manifest
            var enabledContentIds = new List<string>
            {
                installationManifestId, // GameInstallation manifest (required for launch validation)
                gameClient.Id,          // GameClient manifest (required for launch validation)
            };

            // Determine assets based on game type using ProfileResourceService
            var gameTypeStr = gameClient.GameType.ToString();
            var iconPath = profileResourceService.GetDefaultIconPath(gameTypeStr);
            var coverPath = profileResourceService.GetDefaultCoverPath(gameTypeStr);

            // Create the profile request using the client manifest ID for GameClientId
            var createRequest = new Core.Models.GameProfile.CreateProfileRequest
            {
                Name = profileName,
                GameInstallationId = installation.Id, // The actual installation GUID
                GameClientId = gameClient.Id, // Client manifest ID
                Description = $"Auto-created profile for {installation.InstallationType} {gameClient.Name}",
                PreferredStrategy = preferredStrategy,
                EnabledContentIds = enabledContentIds, // Both GameInstallation and GameClient manifests
                ThemeColor = GetThemeColorForGameType(gameClient.GameType),
                IconPath = iconPath,
                CoverPath = coverPath,
            };

            var profileResult = await profileEditorFacade.CreateProfileWithWorkspaceAsync(createRequest);
            if (profileResult.Success && profileResult.Data != null)
            {
                logger.LogInformation("Successfully created profile '{ProfileName}' for {InstallationType} {GameClientName}", profileResult.Data.Name, installation.InstallationType, gameClient.Name);
                return true;
            }
            else
            {
                var errors = string.Join(", ", profileResult.Errors);
                logger.LogWarning("Failed to create profile for {InstallationType} {GameClientName}: {Errors}", installation.InstallationType, gameClient.Name, errors);
                return false;
            }
        }
        catch (Exception ex)
        {
            logger.LogError(ex, "Error creating profile for {InstallationType} {GameClientName}", installation.InstallationType, gameClient?.Name ?? "Unknown");
            return false;
        }
    }

    /// <summary>
    /// Launches the specified game profile.
    /// </summary>
    /// <param name="profile">The game profile to launch.</param>
    [RelayCommand]
    private async Task LaunchProfileAsync(GameProfileItemViewModel profile)
    {
        // Try without blocking
        if (!await _launchSemaphore.WaitAsync(0))
        {
            StatusMessage = "A profile is already launching...";
            return;
        }

        try
        {
            try
            {
                IsLaunching = true;
                StatusMessage = $"Launching {profile.Name}...";
                ErrorMessage = string.Empty;

                var launchResult = await profileLauncherFacade.LaunchProfileAsync(profile.ProfileId);

                if (launchResult.Success && launchResult.Data != null)
                {
                    profile.IsProcessRunning = true;
                    profile.ProcessId = launchResult.Data.ProcessInfo.ProcessId;
                    OnPropertyChanged(nameof(profile.CanLaunch));
                    OnPropertyChanged(nameof(profile.CanEdit));

                    StatusMessage = $"{profile.Name} launched successfully (Process ID: {launchResult.Data.ProcessInfo.ProcessId})";
                    logger.LogInformation(
                        "Profile {ProfileName} launched successfully with process ID {ProcessId}",
                        profile.Name,
                        launchResult.Data.ProcessInfo.ProcessId);
                }
                else
                {
                    var errors = string.Join(", ", launchResult.Errors);
                    StatusMessage = $"Failed to launch {profile.Name}: {errors}";
                    ErrorMessage = errors;
                    logger.LogWarning(
                        "Failed to launch profile {ProfileName}: {Errors}",
                        profile.Name,
                        errors);
                }
            }
            catch (Exception ex)
            {
                logger.LogError(ex, "Error launching profile {ProfileName}", profile.Name);
                StatusMessage = $"Error launching {profile.Name}";
                ErrorMessage = ex.Message;
            }
            finally
            {
                IsLaunching = false;
            }
        }
        finally
        {
            _launchSemaphore.Release();
        }
    }

    /// <summary>
    /// Stops the specified game profile.
    /// </summary>
    /// <param name="profile">The game profile to stop.</param>
    [RelayCommand]
    private async Task StopProfile(GameProfileItemViewModel profile)
    {
        try
        {
            StatusMessage = $"Stopping {profile.Name}...";

            var stopResult = await profileLauncherFacade.StopProfileAsync(profile.ProfileId);

            if (stopResult.Success)
            {
                // Update IsProcessRunning to hide Stop button and show Launch button
                profile.IsProcessRunning = false;
                profile.ProcessId = 0;
                OnPropertyChanged(nameof(profile.CanLaunch));
                OnPropertyChanged(nameof(profile.CanEdit));

                StatusMessage = $"{profile.Name} stopped successfully";
                logger.LogInformation("Profile {ProfileName} stopped successfully", profile.Name);
            }
            else
            {
                var errors = string.Join(", ", stopResult.Errors);
                StatusMessage = $"Failed to stop {profile.Name}: {errors}";
                logger.LogWarning(
                    "Failed to stop profile {ProfileName}: {Errors}",
                    profile.Name,
                    errors);
            }
        }
        catch (Exception ex)
        {
            logger.LogError(ex, "Error stopping profile {ProfileName}", profile.Name);
            StatusMessage = $"Error stopping {profile.Name}";
        }
    }

    /// <summary>
    /// Toggles edit mode for the profiles list.
    /// </summary>
    [RelayCommand]
    private void ToggleEditMode()
    {
        IsEditMode = !IsEditMode;
        StatusMessage = IsEditMode ? "Edit mode enabled" : "Edit mode disabled";
        logger?.LogInformation("Toggled edit mode to {IsEditMode}", IsEditMode);
    }

    /// <summary>
    /// Saves changes made in edit mode.
    /// </summary>
    [RelayCommand]
    private async Task SaveProfiles()
    {
        try
        {
            StatusMessage = "Saving profiles...";

            // Implementation for saving changes would go here
            // For now, just refresh the list
            await InitializeAsync();
            StatusMessage = "Profiles saved successfully";
            logger?.LogInformation("Saved profiles in edit mode");
        }
        catch (Exception ex)
        {
            logger?.LogError(ex, "Error saving profiles");
            StatusMessage = "Error saving profiles";
        }
    }

    /// <summary>
    /// Deletes the selected profile.
    /// </summary>
    [RelayCommand]
    private async Task DeleteProfile(GameProfileItemViewModel profile)
    {
        if (string.IsNullOrEmpty(profile.ProfileId))
        {
            StatusMessage = "Invalid profile";
            return;
        }

        try
        {
            StatusMessage = $"Deleting {profile.Name}...";
            var deleteResult = await profileLauncherFacade.DeleteProfileAsync(profile.ProfileId);

            if (deleteResult.Success)
            {
                Profiles.Remove(profile);
                StatusMessage = $"{profile.Name} deleted successfully";
                logger?.LogInformation("Deleted profile {ProfileName}", profile.Name);
            }
            else
            {
                var errors = string.Join(", ", deleteResult.Errors);
                StatusMessage = $"Failed to delete {profile.Name}: {errors}";
                logger?.LogWarning("Failed to delete profile {ProfileName}: {Errors}", profile.Name, errors);
            }
        }
        catch (Exception ex)
        {
            logger?.LogError(ex, "Error deleting profile {ProfileName}", profile.Name);
            StatusMessage = $"Error deleting {profile.Name}";
        }
    }

    /// <summary>
    /// Edits the specified game profile.
    /// </summary>
    /// <param name="profile">The game profile to edit.</param>
    [RelayCommand]
    private async Task EditProfile(GameProfileItemViewModel profile)
    {
        try
        {
            // Load the profile using the profile editor facade
            var loadResult = await profileEditorFacade.GetProfileWithWorkspaceAsync(profile.ProfileId);
            if (!loadResult.Success || loadResult.Data == null)
            {
                StatusMessage = $"Failed to load profile: {string.Join(", ", loadResult.Errors)}";
                return;
            }

            // Initialize the settings view model for this profile
            await settingsViewModel.InitializeForProfileAsync(profile.ProfileId);

            // For now, just show the settings window - profile data loading into view model needs more implementation
            var mainWindow = GetMainWindow();
            if (mainWindow != null)
            {
                var settingsWindow = new GameProfileSettingsWindow
                {
                    DataContext = settingsViewModel,
                    WindowStartupLocation = WindowStartupLocation.CenterOwner,
                };

                await settingsWindow.ShowDialog(mainWindow);

                // Refresh only the edited profile to preserve running state
                await RefreshSingleProfileAsync(profile.ProfileId);
                StatusMessage = "Profile updated successfully";
            }
            else
            {
                StatusMessage = "Could not find main window to open settings";
            }
        }
        catch (Exception ex)
        {
            logger?.LogError(ex, "Error editing profile {ProfileName}", profile.Name);
            StatusMessage = $"Error editing {profile.Name}";
        }
    }

    /// <summary>
    /// Creates a new game profile.
    /// </summary>
    [RelayCommand]
    private async Task CreateNewProfile()
    {
        try
        {
            // Initialize settings view model for new profile creation
            await settingsViewModel.InitializeForNewProfileAsync();

            var mainWindow = GetMainWindow();
            if (mainWindow != null)
            {
                var settingsWindow = new GameProfileSettingsWindow
                {
                    DataContext = settingsViewModel,
                    WindowStartupLocation = WindowStartupLocation.CenterOwner,
                };

                await settingsWindow.ShowDialog(mainWindow);

                // Refresh the profiles list after the window closes to show newly created profile
                await InitializeAsync();
                StatusMessage = "New profile window closed";
            }
            else
            {
                StatusMessage = "Could not find main window to open settings";
            }
        }
        catch (Exception ex)
        {
            logger?.LogError(ex, "Error creating new profile");
            StatusMessage = "Error creating new profile";
        }
    }

    /// <summary>
    /// Prepares the workspace for the specified game profile.
    /// </summary>
    /// <param name="profile">The game profile to prepare workspace for.</param>
    [RelayCommand]
    private async Task PrepareWorkspace(GameProfileItemViewModel profile)
    {
        try
        {
            IsPreparingWorkspace = true;
            profile.IsPreparingWorkspace = true;
            StatusMessage = $"Preparing workspace for {profile.Name}...";
            var prepareResult = await profileLauncherFacade.PrepareWorkspaceAsync(profile.ProfileId);

            if (prepareResult.Success && prepareResult.Data != null)
            {
                var profileResult = await gameProfileManager.GetProfileAsync(profile.ProfileId);
                if (profileResult.Success && profileResult.Data != null)
                {
                    var loadedProfile = profileResult.Data;

                    // Update the existing item's status
                    profile.UpdateWorkspaceStatus(loadedProfile.ActiveWorkspaceId, loadedProfile.WorkspaceStrategy);

                    // Force UI refresh by removing and re-adding to ObservableCollection
                    var index = Profiles.IndexOf(profile);
                    if (index >= 0)
                    {
                        Profiles.RemoveAt(index);
                        Profiles.Insert(index, profile);
                        logger?.LogDebug("Forced UI refresh for profile {ProfileName} at index {Index}", profile.Name, index);
                    }
                }

                StatusMessage = $"Workspace prepared for {profile.Name} at {prepareResult.Data.WorkspacePath}";
                logger?.LogInformation("Prepared workspace for profile {ProfileName} at {Path}", profile.Name, prepareResult.Data.WorkspacePath);
            }
            else
            {
                var errors = string.Join(", ", prepareResult.Errors);
                StatusMessage = $"Failed to prepare workspace for {profile.Name}: {errors}";
                logger?.LogWarning("Failed to prepare workspace for profile {ProfileName}: {Errors}", profile.Name, errors);
            }
        }
        catch (Exception ex)
        {
            logger?.LogError(ex, "Error preparing workspace for profile {ProfileName}", profile.Name);
            StatusMessage = $"Error preparing workspace for {profile.Name}";
        }
        finally
        {
            IsPreparingWorkspace = false;
            profile.IsPreparingWorkspace = false;
        }
    }

    /// <summary>
    /// Creates a desktop shortcut for the specified game profile.
    /// </summary>
    /// <param name="profile">The game profile to create a shortcut for.</param>
    [RelayCommand]
    private async Task CreateShortcut(GameProfileItemViewModel profile)
    {
        try
        {
            StatusMessage = $"Creating desktop shortcut for {profile.Name}...";

            // Get the full profile to pass to the shortcut service
            var profileResult = await gameProfileManager.GetProfileAsync(profile.ProfileId);
            if (!profileResult.Success || profileResult.Data == null)
            {
                StatusMessage = $"Failed to load profile: {string.Join(", ", profileResult.Errors)}";
                return;
            }

            var result = await shortcutService.CreateDesktopShortcutAsync(profileResult.Data);
            if (result.Success)
            {
                StatusMessage = $"Desktop shortcut created for {profile.Name}";
                logger?.LogInformation("Created desktop shortcut for profile {ProfileName} at {Path}", profile.Name, result.Data);
            }
            else
            {
                StatusMessage = $"Failed to create shortcut: {string.Join(", ", result.Errors)}";
                logger?.LogWarning("Failed to create shortcut for profile {ProfileName}: {Errors}", profile.Name, string.Join(", ", result.Errors));
            }
        }
        catch (Exception ex)
        {
            logger?.LogError(ex, "Error creating shortcut for profile {ProfileName}", profile.Name);
            StatusMessage = $"Error creating shortcut for {profile.Name}";
        }
    }

    /// <summary>
    /// Toggles the Steam launch mode for a profile and updates the manifest on disk.
    /// </summary>
    /// <param name="profile">The profile to update.</param>
    [RelayCommand]
    private async Task ToggleSteamLaunch(GameProfileItemViewModel profile)
    {
        try
        {
            if (profile.Profile is Core.Models.GameProfile.GameProfile gameProfile && !string.IsNullOrEmpty(gameProfile.GameClient?.Id))
            {
                StatusMessage = $"Updating launch mode for {profile.Name}...";

                // Update the persisted profile
                var updateRequest = new Core.Models.GameProfile.UpdateProfileRequest
                {
                    UseSteamLaunch = profile.UseSteamLaunch,
                };
                await gameProfileManager.UpdateProfileAsync(profile.ProfileId, updateRequest);

                // Patch the manifest on disk immediately
                await steamManifestPatcher.PatchManifestAsync(gameProfile.GameClient.Id, profile.UseSteamLaunch);

                StatusMessage = $"Launch mode updated for {profile.Name}";
                logger.LogInformation("Toggled Steam launch to {UseSteam} for profile {ProfileName}", profile.UseSteamLaunch, profile.Name);
            }
        }
        catch (Exception ex)
        {
            logger.LogError(ex, "Error toggling Steam launch for {ProfileName}", profile.Name);
            StatusMessage = "Error updating launch mode";

            // Revert UI if failed
            profile.UseSteamLaunch = !profile.UseSteamLaunch;
        }
    }

    /// <summary>
    /// Handles the process exited event to update profile state when a game exits.
    /// </summary>
    private void OnProcessExited(object? sender, Core.Models.Events.GameProcessExitedEventArgs e)
    {
        try
        {
            logger?.LogInformation("Game process {ProcessId} exited with code {ExitCode}", e.ProcessId, e.ExitCode);

            // Find the profile that was running this process
            var profile = Profiles.FirstOrDefault(p => p.ProcessId == e.ProcessId);
            if (profile != null)
            {
                profile.IsProcessRunning = false;
                profile.ProcessId = 0;
                logger?.LogInformation("Updated profile {ProfileName} - process no longer running", profile.Name);
            }
        }
        catch (Exception ex)
        {
            logger?.LogError(ex, "Error handling process exit event for process {ProcessId}", e.ProcessId);
        }
    }
}<|MERGE_RESOLUTION|>--- conflicted
+++ resolved
@@ -1,7 +1,6 @@
 using System;
 using System.Collections.Generic;
 using System.Collections.ObjectModel;
-using System.IO;
 using System.Linq;
 using System.Threading;
 using System.Threading.Tasks;
@@ -14,6 +13,7 @@
 using GenHub.Core.Interfaces.GameInstallations;
 using GenHub.Core.Interfaces.GameProfiles;
 using GenHub.Core.Interfaces.Shortcuts;
+using GenHub.Core.Interfaces.Steam;
 using GenHub.Core.Models.Enums;
 using GenHub.Core.Models.GameClients;
 using GenHub.Core.Models.GameInstallations;
@@ -36,7 +36,7 @@
     IConfigurationProviderService configService,
     IGameProcessManager gameProcessManager,
     IShortcutService shortcutService,
-    GenHub.Features.Manifest.ISteamManifestPatcher steamManifestPatcher,
+    ISteamManifestPatcher steamManifestPatcher,
     ProfileResourceService profileResourceService,
     ILogger<GameProfileLauncherViewModel> logger) : ViewModelBase
 {
@@ -91,11 +91,7 @@
 
                     var iconPath = !string.IsNullOrEmpty(profile.IconPath)
                         ? profile.IconPath
-<<<<<<< HEAD
-                        : profileResourceService.GetDefaultIconPath(gameTypeStr);
-=======
                         : UriConstants.DefaultIconUri;
->>>>>>> 130c659e
 
                     var coverPath = !string.IsNullOrEmpty(profile.CoverPath)
                         ? profile.CoverPath
@@ -150,15 +146,9 @@
         var gameIcon = gameType == GameType.Generals ? UriConstants.GeneralsIconFilename : UriConstants.ZeroHourIconFilename;
         _ = installationType switch
         {
-<<<<<<< HEAD
-            GameInstallationType.Steam => Core.Constants.UriConstants.SteamIconFilename,
-            GameInstallationType.EaApp => Core.Constants.UriConstants.EaAppIconFilename,
-            _ => Core.Constants.UriConstants.GenHubIconFilename,
-=======
             GameInstallationType.Steam => UriConstants.SteamIconFilename,
             GameInstallationType.EaApp => UriConstants.EaAppIconFilename,
             _ => UriConstants.GenHubIconFilename,
->>>>>>> 130c659e
         };
 
         // For now, return the game-specific icon - could be enhanced to combine with platform icon
@@ -202,11 +192,7 @@
 
                     var iconPath = !string.IsNullOrEmpty(profile.IconPath)
                         ? profile.IconPath
-<<<<<<< HEAD
-                        : profileResourceService.GetDefaultIconPath(gameTypeStr);
-=======
                         : UriConstants.DefaultIconUri;
->>>>>>> 130c659e
 
                     var coverPath = !string.IsNullOrEmpty(profile.CoverPath)
                         ? profile.CoverPath
