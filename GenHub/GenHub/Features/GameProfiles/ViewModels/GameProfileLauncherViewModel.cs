using System;
using System.Collections.Generic;
using System.Collections.ObjectModel;
using System.Linq;
using System.Threading;
using System.Threading.Tasks;
using Avalonia.Controls;
using CommunityToolkit.Mvvm.ComponentModel;
using CommunityToolkit.Mvvm.Input;
using CommunityToolkit.Mvvm.Messaging;
using GenHub.Common.ViewModels;
using GenHub.Core.Constants;
using GenHub.Core.Helpers;
using GenHub.Core.Interfaces.Common;
using GenHub.Core.Interfaces.GameInstallations;
using GenHub.Core.Interfaces.GameProfiles;
using GenHub.Core.Interfaces.Notifications;
using GenHub.Core.Interfaces.Shortcuts;
using GenHub.Core.Interfaces.Steam;
using GenHub.Core.Messages;
using GenHub.Core.Models.Enums;
using GenHub.Core.Models.GameClients;
using GenHub.Core.Models.GameInstallations;
using GenHub.Core.Models.GameProfile;
using GenHub.Core.Models.Manifest;
using GenHub.Features.GameProfiles.Services;
using GenHub.Features.GameProfiles.Views;
using Microsoft.Extensions.Logging;

namespace GenHub.Features.GameProfiles.ViewModels;

/// <summary>
/// ViewModel for launching game profiles.
/// </summary>
public partial class GameProfileLauncherViewModel(
    IGameInstallationService installationService,
    IGameProfileManager gameProfileManager,
    IProfileLauncherFacade profileLauncherFacade,
    GameProfileSettingsViewModel settingsViewModel,
    IProfileEditorFacade profileEditorFacade,
    IConfigurationProviderService configService,
    IGameProcessManager gameProcessManager,
    IShortcutService shortcutService,
    IPublisherProfileOrchestrator publisherProfileOrchestrator,
    ISteamManifestPatcher steamManifestPatcher,
    ProfileResourceService profileResourceService,
    INotificationService notificationService,
    ILogger<GameProfileLauncherViewModel> logger) : ViewModelBase,
    IRecipient<ProfileCreatedMessage>,
    IRecipient<ProfileUpdatedMessage>,
    IRecipient<ProfileListUpdatedMessage>
{
    private readonly SemaphoreSlim _launchSemaphore = new(1, 1);

    [ObservableProperty]
    private ObservableCollection<GameProfileItemViewModel> _profiles = [];

    [ObservableProperty]
    private bool _isLaunching;

    [ObservableProperty]
    private bool _isPreparingWorkspace;

    [ObservableProperty]
    private bool _isEditMode;

    [ObservableProperty]
    private string _statusMessage = string.Empty;

    [ObservableProperty]
    private string _errorMessage = string.Empty;

    [ObservableProperty]
    private bool _isServiceAvailable = true;

    [ObservableProperty]
    private bool _isScanning;

    [ObservableProperty]
    private bool _isShowingPatchPrompt;

    [ObservableProperty]
    private string _promptMessage = string.Empty;

    [ObservableProperty]
    private string _promptTitle = string.Empty;

    private GameInstallation? _pendingInstallation;
    private TaskCompletionSource<bool>? _promptCompletionSource;

    /// <summary>
    /// Performs asynchronous initialization for the GameProfileLauncherViewModel.
    /// Loads all game profiles and subscribes to process exit events.
    /// </summary>
    /// <returns>A <see cref="Task"/> representing the asynchronous operation.</returns>
    public virtual async Task InitializeAsync()
    {
        try
        {
            gameProcessManager.ProcessExited += OnProcessExited;

            StatusMessage = "Loading profiles...";
            ErrorMessage = string.Empty;
            Profiles.Clear();

            var profilesResult = await gameProfileManager.GetAllProfilesAsync();
            if (profilesResult.Success && profilesResult.Data != null)
            {
                foreach (var profile in profilesResult.Data)
                {
                    // Use ProfileResourceService to get default paths based on game type if profile paths are missing
                    var gameTypeStr = profile.GameClient?.GameType.ToString() ?? "ZeroHour";

                    var iconPath = !string.IsNullOrEmpty(profile.IconPath)
                        ? profile.IconPath
                        : UriConstants.DefaultIconUri;

                    var coverPath = !string.IsNullOrEmpty(profile.CoverPath)
                        ? profile.CoverPath
                        : profileResourceService.GetDefaultCoverPath(gameTypeStr);

                    var item = new GameProfileItemViewModel(
                        profile.Id,
                        profile,
                        iconPath,
                        coverPath)
                    {
                        LaunchAction = LaunchProfileAsync,
                        EditProfileAction = EditProfile,
                        DeleteProfileAction = DeleteProfile,
<<<<<<< HEAD
                        CreateShortcutAction = CreateShortcut
=======
                        CreateShortcutAction = CreateShortcut,
>>>>>>> f531cf8d
                    };

                    // Add to collection before the "Add New Profile" button (which is always at the end)
                    // If the last item is AddProfileItemViewModel, insert before it
                    if (Profiles.Count > 0 && Profiles[^1] is AddProfileItemViewModel)
                    {
                        Profiles.Insert(Profiles.Count - 1, item);
                    }
                    else
                    {
                        Profiles.Add(item);
                    }
                }

                // Add "Add New Profile" item at the end
                Profiles.Add(new AddProfileItemViewModel());

                var profileCount = Profiles.Count - 1;
                StatusMessage = $"Loaded {profileCount} profiles";
                logger.LogInformation("Loaded {Count} game profiles", profileCount);
            }
            else
            {
                var errors = string.Join(", ", profilesResult.Errors);
                StatusMessage = $"Failed to load profiles: {errors}";
                ErrorMessage = errors;
                logger.LogWarning("Failed to load profiles: {Errors}", errors);
            }

            // Register for profile messages on first initialization only
            if (!WeakReferenceMessenger.Default.IsRegistered<ProfileCreatedMessage>(this))
            {
                WeakReferenceMessenger.Default.RegisterAll(this);
            }
        }
        catch (Exception ex)
        {
            logger.LogError(ex, "Error initializing profiles");
            StatusMessage = "Error loading profiles";
            ErrorMessage = ex.Message;
            IsServiceAvailable = false;
        }
    }

    /// <summary>
    /// Receives notification when a new profile is created and refreshes the profiles list.
    /// </summary>
    /// <param name="message">The profile created message.</param>
    public void Receive(ProfileCreatedMessage message)
    {
        logger.LogInformation("Profile created notification received for {ProfileName}, adding to UI", message.Profile.Name);

        // Add profile to UI on UI thread
        Avalonia.Threading.Dispatcher.UIThread.InvokeAsync(() =>
        {
            try
            {
                AddProfileToUI(message.Profile);
            }
            catch (Exception ex)
            {
                logger.LogError(ex, "Error adding profile to UI after creation");
            }
        });
    }

    /// <summary>
    /// Receives notification when a profile is updated and refreshes the profiles list.
    /// </summary>
    /// <param name="message">The profile updated message.</param>
    public void Receive(ProfileUpdatedMessage message)
    {
        logger.LogInformation("Profile updated notification received for {ProfileName}, refreshing list", message.Profile.Name);

        // Refresh specific profile on UI thread to preserve state of others
        Avalonia.Threading.Dispatcher.UIThread.InvokeAsync(async () =>
        {
            try
            {
                await RefreshSingleProfileAsync(message.Profile.Id);
            }
            catch (Exception ex)
            {
                logger.LogError(ex, "Error refreshing profile after update");
            }
        });
    }

    /// <summary>
    /// Receives notification when the profile list has been updated (bulk changes).
    /// </summary>
    /// <param name="message">The profile list updated message.</param>
    public void Receive(ProfileListUpdatedMessage message)
    {
        logger.LogInformation("Profile list updated notification received, refreshing list");

        // Refresh profiles on UI thread
        Avalonia.Threading.Dispatcher.UIThread.InvokeAsync(async () =>
        {
            try
            {
                await InitializeAsync();
            }
            catch (Exception ex)
            {
                logger.LogError(ex, "Error refreshing profiles after list update");
            }
        });
    }

    /// <summary>
    /// Gets the default theme color for a game type.
    /// </summary>
    /// <param name="gameType">The game type.</param>
    /// <returns>The hex color code.</returns>
    private static string GetThemeColorForGameType(GameType gameType)
    {
        return gameType == GameType.Generals ? "#BD5A0F" : "#1B6575"; // Orange for Generals, Blue for Zero Hour
    }

    /// <summary>
    /// Gets the icon path for a game type and installation type.
    /// </summary>
    /// <param name="gameType">The game type.</param>
    /// <returns>The relative icon path.</returns>
    private static string GetIconPathForGame(GameType gameType)
    {
        var gameIcon = gameType == GameType.Generals ? UriConstants.GeneralsIconFilename : UriConstants.ZeroHourIconFilename;
        // For now, return the game-specific icon - could be enhanced to combine with platform icon
        return $"{UriConstants.IconsBasePath}/{gameIcon}";
    }

    /// <summary>
    /// Checks if the installation has any publisher-based game clients (GeneralsOnline, TheSuperHackers).
    /// </summary>
    private static bool HasPublisherClients(GameInstallation installation)
    {
        return installation.AvailableGameClients != null &&
               installation.AvailableGameClients.Any(c => c.IsPublisherClient);
    }

    /// <summary>
    /// Checks if a game client is a standard base game client (not a publisher client).
    /// </summary>
    private static bool IsStandardGameClient(GameClient client)
    {
        return !client.IsPublisherClient;
    }

    /// <summary>
    /// Gets the main window for opening dialogs.
    /// </summary>
    private static Window? GetMainWindow()
    {
        return Avalonia.Application.Current?.ApplicationLifetime
            is Avalonia.Controls.ApplicationLifetimes.IClassicDesktopStyleApplicationLifetime desktop
            ? desktop.MainWindow
            : null;
    }

    /// <summary>
    /// Refreshes a single profile without reloading all profiles (preserves running state).
    /// </summary>
    /// <param name="profileId">The ID of the profile to refresh.</param>
    private async Task RefreshSingleProfileAsync(string profileId)
    {
        try
        {
            var profileResult = await gameProfileManager.GetProfileAsync(profileId);
            if (profileResult.Success && profileResult.Data != null)
            {
                var profile = profileResult.Data;
                var existingItem = Profiles.OfType<GameProfileItemViewModel>().FirstOrDefault(p => p.ProfileId == profileId);

                if (existingItem != null)
                {
                    // Preserve the running state before updating
                    var wasRunning = existingItem.IsProcessRunning;
                    var processId = existingItem.ProcessId;
                    var workspaceId = existingItem.ActiveWorkspaceId;

                    // Update the profile data
                    var gameTypeStr = profile.GameClient?.GameType.ToString() ?? "ZeroHour";

                    var iconPath = !string.IsNullOrEmpty(profile.IconPath)
                        ? profile.IconPath
                        : UriConstants.DefaultIconUri;

                    var coverPath = !string.IsNullOrEmpty(profile.CoverPath)
                        ? profile.CoverPath
                        : profileResourceService.GetDefaultCoverPath(gameTypeStr);

                    var newItem = new GameProfileItemViewModel(
                        profile.Id,
                        profile,
                        iconPath,
                        coverPath)
                    {
                        LaunchAction = LaunchProfileAsync,
                        EditProfileAction = EditProfile,
                        DeleteProfileAction = DeleteProfile,
<<<<<<< HEAD
                        CreateShortcutAction = CreateShortcut
=======
                        CreateShortcutAction = CreateShortcut,
>>>>>>> f531cf8d
                    };

                    // Restore the running state
                    if (wasRunning)
                    {
                        newItem.IsProcessRunning = true;
                        newItem.ProcessId = processId;
                    }

                    // Restore workspace state
                    if (!string.IsNullOrEmpty(workspaceId))
                    {
                        newItem.UpdateWorkspaceStatus(workspaceId, profile.WorkspaceStrategy);
                    }

                    var index = Profiles.IndexOf(existingItem);
                    Profiles[index] = newItem;

                    logger.LogInformation("Refreshed profile {ProfileId} (Running: {IsRunning})", profileId, wasRunning);
                }
            }
        }
        catch (Exception ex)
        {
            logger.LogError(ex, "Error refreshing profile {ProfileId}", profileId);
        }
    }

    /// <summary>
    /// Scans for games and automatically creates profiles for detected installations.
    /// Implements smart profile creation: skips base Generals/ZeroHour if publisher clients exist,
    /// or prompts for Community Patch installation.
    /// </summary>
    [RelayCommand]
    private async Task ScanForGamesAsync()
    {
        if (IsScanning)
        {
            return; // Prevent multiple concurrent scans
        }

        try
        {
            IsScanning = true;
            StatusMessage = "Scanning for games...";
            ErrorMessage = string.Empty;

            // Scan for all installations
            var installations = await installationService.GetAllInstallationsAsync();
            if (installations.Success && installations.Data != null)
            {
                var installationCount = installations.Data.Count;
                var generalsCount = installations.Data.Count(i => i.HasGenerals);
                var zeroHourCount = installations.Data.Count(i => i.HasZeroHour);

                logger.LogInformation(
                    "Game scan completed. Found {Count} installations ({GeneralsCount} Generals, {ZeroHourCount} Zero Hour)",
                    installationCount,
                    generalsCount,
                    zeroHourCount);

                int profilesCreated = 0;

                // Track user preference for publisher clients during this scan to avoid multiple prompts
                bool? wantsGeneralsOnline = null;
                bool? wantsSuperHackers = null;

                foreach (var installation in installations.Data)
                {
                    if (installation.AvailableGameClients == null || installation.AvailableGameClients.Count == 0)
                    {
                        continue;
                    }

                    // Check if this installation has any publisher clients (GeneralsOnline, TheSuperHackers)
                    bool hasPublisherClients = HasPublisherClients(installation);

                    // Track if GeneralsOnline was already detected in this installation
                    bool hasGeneralsOnline = installation.AvailableGameClients.Any(c =>
                        c.PublisherType?.Equals(PublisherTypeConstants.GeneralsOnline, StringComparison.OrdinalIgnoreCase) == true);

                    if (hasPublisherClients)
                    {
                        // Publisher clients detected - create profiles only for publisher clients, skip base games
                        logger.LogInformation(
                            "Installation {InstallationId} has publisher clients, skipping base game profiles",
                            installation.Id);

                        notificationService.ShowInfo(
                            "Existing Patches Found",
                            "Creating profiles for existing patches...",
                            null);

                        foreach (var gameClient in installation.AvailableGameClients)
                        {
                            if (gameClient.IsPublisherClient)
                            {
                                logger.LogInformation(
                                    "Processing publisher client: {ClientName} (PublisherType: '{PublisherType}')",
                                    gameClient.Name,
                                    gameClient.PublisherType ?? "null");

                                // Special handling for GeneralsOnline:
                                // If profiles don't exist, PROMPT the user instead of auto-creating.
                                // This handles the case where Community Patch installs GO files but the user declined the GO profile.
                                if (gameClient.PublisherType == PublisherTypeConstants.GeneralsOnline)
                                {
                                    bool profileExists = await ProfileExistsAsync(installation, gameClient);
                                    if (!profileExists)
                                    {
                                        // If user already declined during this scan, skip
                                        if (wantsGeneralsOnline == false)
                                        {
                                            continue;
                                        }

                                        // If not yet asked, prompt
                                        if (wantsGeneralsOnline == null)
                                        {
                                            // TODO: Localization - Move these strings to localization system when implemented
                                            logger.LogInformation("GeneralsOnline files detected but no profile exists. Prompting user.");
                                            wantsGeneralsOnline = await ShowPromptAsync(
                                                "GeneralsOnline Detected",
                                                "GeneralsOnline files were found in your installation. Do you want to create profiles for them?",
                                                installation);
                                        }

                                        // If declined, skip
                                        if (wantsGeneralsOnline == false)
                                        {
                                            logger.LogInformation("User declined GeneralsOnline profile creation during scan.");
                                            continue;
                                        }
                                    }
                                }

                                // Special handling for TheSuperHackers:
                                // If profiles don't exist, PROMPT the user instead of auto-creating.
                                else if (gameClient.PublisherType == PublisherTypeConstants.TheSuperHackers)
                                {
                                    bool profileExists = await ProfileExistsAsync(installation, gameClient);
                                    if (!profileExists)
                                    {
                                        // If user already declined during this scan, skip
                                        if (wantsSuperHackers == false)
                                        {
                                            continue;
                                        }

                                        // If not yet asked, prompt
                                        if (wantsSuperHackers == null)
                                        {
                                            // TODO: Localization - Move these strings to localization system when implemented
                                            logger.LogInformation("SuperHackers files detected but no profile exists. Prompting user.");
                                            wantsSuperHackers = await ShowPromptAsync(
                                                "SuperHackers Weekly Release Detected",
                                                "SuperHackers weekly release files were found in your installation. Do you want to create profiles for them?",
                                                installation);
                                        }

                                        // If declined, skip
                                        if (wantsSuperHackers == false)
                                        {
                                            logger.LogInformation("User declined SuperHackers profile creation during scan.");
                                            continue;
                                        }
                                    }
                                }

                                var profileCreated = await TryCreateProfileForGameClientAsync(installation, gameClient);
                                if (profileCreated) profilesCreated++;
                            }
                            else
                            {
                                logger.LogDebug(
                                    "Skipping base game client {ClientName} - publisher clients exist",
                                    gameClient.Name);
                            }
                        }
                    }
                    else
                    {
                        // No publisher clients - prompt for Community Patch installation
                        logger.LogInformation(
                            "Installation {InstallationId} has no publisher clients, prompting for Community Patch",
                            installation.Id);

                        // TODO: Localization - Move these strings to localization system when implemented
                        var wantsCommunityPatch = await ShowPromptAsync(
                            "Install Community Patch?",
                            "Would you like to install the Community Patch? This includes the latest fixes and improvements and is recommended over base game profiles.",
                            installation);

                        if (wantsCommunityPatch)
                        {
                            // User wants Community Patch - use the orchestrator to acquire and create profiles
                            logger.LogInformation("User accepted Community Patch installation");
                            notificationService.ShowInfo(
                                "Installing Community Patch",
                                "Downloading and installing Community Patch...",
                                null);

                            // Create synthetic GameClient for Community Patch
                            var communityPatchClient = new GameClient
                            {
                                Id = $"communityoutpost.gameclient.communitypatch",
                                Name = "Community Patch",
                                PublisherType = CommunityOutpostConstants.PublisherType,
                                GameType = GameType.ZeroHour,
                                InstallationId = installation.Id,
                            };

                            var cpResult = await publisherProfileOrchestrator.CreateProfilesForPublisherClientAsync(
                                installation, communityPatchClient);

                            if (cpResult.Success && cpResult.Data > 0)
                            {
                                profilesCreated += cpResult.Data;
                                logger.LogInformation("Community Patch installed, created {Count} profiles", cpResult.Data);

                                // Only prompt for GeneralsOnline if it wasn't already detected in the installation
                                // This prevents duplicate prompts when GO files already exist
                                if (!hasGeneralsOnline)
                                {
                                    // Check global preference before prompting
                                    // TODO: Localization - Move these strings to localization system when implemented
                                    wantsGeneralsOnline ??= await ShowPromptAsync(
                                        "Install GeneralsOnline?",
                                        "Would you also like to install GeneralsOnline for online multiplayer?",
                                        installation);

                                    if (wantsGeneralsOnline == true)
                                    {
                                        notificationService.ShowInfo(
                                            "Installing GeneralsOnline",
                                            "Downloading and installing GeneralsOnline...",
                                            null);

                                        var goClient = new GameClient
                                        {
                                            Id = $"generalsonline.gameclient",
                                            Name = "GeneralsOnline",
                                            PublisherType = PublisherTypeConstants.GeneralsOnline,
                                            GameType = GameType.ZeroHour,
                                            InstallationId = installation.Id,
                                        };

                                        var goResult = await publisherProfileOrchestrator.CreateProfilesForPublisherClientAsync(
                                            installation, goClient);

                                        if (goResult.Success && goResult.Data > 0)
                                        {
                                            profilesCreated += goResult.Data;
                                            logger.LogInformation("GeneralsOnline installed, created {Count} profiles", goResult.Data);
                                        }
                                    }
                                }
                                else
                                {
                                    logger.LogInformation("GeneralsOnline already detected in installation, skipping installation prompt");
                                }
                            }
                            else
                            {
                                logger.LogWarning("Failed to create Community Patch profiles");
                                notificationService.ShowWarning(
                                    "Community Patch Failed",
                                    "Community Patch installation failed. Creating base game profiles as fallback.");

                                // Fallback to base profiles if acquisition failed
                                foreach (var gameClient in installation.AvailableGameClients)
                                {
                                    var profileCreated = await TryCreateProfileForGameClientAsync(installation, gameClient);
                                    if (profileCreated) profilesCreated++;
                                }
                            }
                        }
                        else
                        {
                            // User declined - create base game profiles as fallback
                            logger.LogInformation("User declined Community Patch, creating base game profiles");
                            notificationService.ShowInfo(
                                "Creating Base Profiles",
                                "Creating profiles for base game installations...",
                                null);

                            foreach (var gameClient in installation.AvailableGameClients)
                            {
                                var profileCreated = await TryCreateProfileForGameClientAsync(installation, gameClient);
                                if (profileCreated) profilesCreated++;
                            }
                        }
                    }
                }

                StatusMessage = $"Scan complete. Found {installations.Data.Count} installations, created {profilesCreated} profiles";

                notificationService.ShowSuccess(
                    "Scan Complete",
                    $"Created {profilesCreated} profile(s) for your game installations.");
            }
            else
            {
                var errors = string.Join(", ", installations.Errors);
                StatusMessage = $"Scan failed: {errors}";
                ErrorMessage = errors;
                logger.LogWarning("Game scan failed: {Errors}", errors);
            }
        }
        catch (Exception ex)
        {
            logger.LogError(ex, "Error scanning for games");
            StatusMessage = "Error during scan";
            ErrorMessage = ex.Message;
        }
        finally
        {
            IsScanning = false;
        }
    }

    /// <summary>
    /// Attempts to create a profile for a specific game client within an installation.
    /// </summary>
    /// <param name="installation">The game installation.</param>
    /// <param name="gameClient">The game client to create a profile for.</param>
    /// <returns>True if profile was created successfully, false otherwise.</returns>
    private async Task<bool> TryCreateProfileForGameClientAsync(GameInstallation installation, GameClient gameClient)
    {
        try
        {
            if (gameClient == null)
            {
                logger.LogWarning(
                    "GameClient is null for installation {InstallationId}",
                    installation.Id);
                return false;
            }

            // For publisher clients, handle specially to create all variant profiles
            if (gameClient.IsPublisherClient)
            {
                var result = await publisherProfileOrchestrator.CreateProfilesForPublisherClientAsync(installation, gameClient);
                if (result.Success && result.Data > 0)
                {
                    // No need to manually refresh - ProfileCreatedMessage handles UI updates
                    return true;
                }

                return false;
            }

            // Define profile name based on game client name and installation type
            var profileName = $"{installation.InstallationType} {gameClient.Name}";

            // Check if a profile already exists for this exact name and installation
            var existingProfiles = await gameProfileManager.GetAllProfilesAsync();
            if (existingProfiles.Success && existingProfiles.Data != null)
            {
                // Check by name AND installation ID
                bool profileExists = existingProfiles.Data.Any(p =>
                    p.Name.Equals(profileName, StringComparison.OrdinalIgnoreCase) &&
                    p.GameInstallationId.Equals(installation.Id, StringComparison.OrdinalIgnoreCase));

                if (profileExists)
                {
                    logger.LogDebug("Profile already exists for {InstallationType} {GameClientName} (matched by Name+InstallationId), skipping", installation.InstallationType, gameClient.Name);
                    return false;
                }

                // Also check by name AND game client ID (in case installation ID changed but it's the same logical profile)
                bool profileExistsByClient = existingProfiles.Data.Any(p =>
                    p.Name.Equals(profileName, StringComparison.OrdinalIgnoreCase) &&
                    p.GameClient != null &&
                    p.GameClient.Id.Equals(gameClient.Id, StringComparison.OrdinalIgnoreCase));

                if (profileExistsByClient)
                {
                    logger.LogDebug("Profile already exists for {InstallationType} {GameClientName} (matched by Name+ClientId), skipping", installation.InstallationType, gameClient.Name);
                    return false;
                }
            }

            var preferredStrategy = configService.GetDefaultWorkspaceStrategy();

            // Generate the GameInstallation manifest ID
            // Logic must match GameInstallationService.GenerateAndPoolManifestForGameTypeAsync to ensure ID alignment
            string installationManifestId;
            if (string.IsNullOrEmpty(gameClient.Version) ||
                gameClient.Version.Equals("Unknown", StringComparison.OrdinalIgnoreCase) ||
                gameClient.Version.Equals("Auto-Updated", StringComparison.OrdinalIgnoreCase) ||
                gameClient.Version.Equals(GameClientConstants.AutoDetectedVersion, StringComparison.OrdinalIgnoreCase))
            {
                // For unknown/auto versions, GameInstallationService uses version 0
                installationManifestId = ManifestIdGenerator.GenerateGameInstallationId(installation, gameClient.GameType, 0);
            }
            else
            {
                try
                {
                    // Use string overload which handles normalization (e.g. "1.0" -> "100") consistent with ManifestIdGenerator rules
                    installationManifestId = ManifestIdGenerator.GenerateGameInstallationId(installation, gameClient.GameType, gameClient.Version);
                }
                catch (ArgumentException)
                {
                    // If normalization fails (invalid format), fallback to 0
                    installationManifestId = ManifestIdGenerator.GenerateGameInstallationId(installation, gameClient.GameType, 0);
                }
            }

            // Create enabled content list: GameInstallation manifest + GameClient manifest
            var enabledContentIds = new List<string>
            {
                installationManifestId, // GameInstallation manifest (required for launch validation)
                gameClient.Id,          // GameClient manifest (required for launch validation)
            };

            // Determine assets based on game type using ProfileResourceService
            var gameTypeStr = gameClient.GameType.ToString();
            var iconPath = profileResourceService.GetDefaultIconPath(gameTypeStr);
            var coverPath = profileResourceService.GetDefaultCoverPath(gameTypeStr);

            // Create the profile request using the client manifest ID for GameClientId
            var createRequest = new CreateProfileRequest
            {
                Name = profileName,
                GameInstallationId = installation.Id, // The actual installation GUID
                GameClientId = gameClient.Id, // Client manifest ID
                Description = $"Auto-created profile for {installation.InstallationType} {gameClient.Name}",
                PreferredStrategy = preferredStrategy,
                EnabledContentIds = enabledContentIds, // Both GameInstallation and GameClient manifests
                ThemeColor = GetThemeColorForGameType(gameClient.GameType),
                IconPath = iconPath,
                CoverPath = coverPath,
            };

            var profileResult = await profileEditorFacade.CreateProfileWithWorkspaceAsync(createRequest);
            if (profileResult.Success && profileResult.Data != null)
            {
                logger.LogInformation("Successfully created profile '{ProfileName}' for {InstallationType} {GameClientName}", profileResult.Data.Name, installation.InstallationType, gameClient.Name);

                // Add profile to UI immediately
                AddProfileToUI(profileResult.Data);

                return true;
            }
            else
            {
                var errors = ManifestHelper.FormatErrors(profileResult.Errors);
                logger.LogWarning("Failed to create profile for {InstallationType} {GameClientName}: {Errors}", installation.InstallationType, gameClient.Name, errors);
                return false;
            }
        }
        catch (Exception ex)
        {
            logger.LogError(ex, "Error creating profile for {InstallationType} {GameClientName}", installation.InstallationType, gameClient?.Name ?? "Unknown");
            return false;
        }
    }

    /// <summary>
    /// Checks if a profile already exists for a game client.
    /// Handles special matching for publisher clients (e.g., GeneralsOnline)
    /// when the profile name differs slightly from the detected client name (e.g., "GeneralsOnline" vs "GeneralsOnline 30Hz").
    /// </summary>
    private async Task<bool> ProfileExistsAsync(GameInstallation installation, GameClient gameClient)
    {
        try
        {
            var profileName = $"{installation.InstallationType} {gameClient.Name}";
            var existingProfiles = await gameProfileManager.GetAllProfilesAsync();

            if (existingProfiles.Success && existingProfiles.Data != null)
            {
                // For publisher clients, check if any profile exists for this publisher type
                if (gameClient.IsPublisherClient && !string.IsNullOrEmpty(gameClient.PublisherType))
                {
                    bool publisherProfileExists = existingProfiles.Data.Any(p =>
                        p.GameInstallationId.Equals(installation.Id, StringComparison.OrdinalIgnoreCase) &&
                        p.GameClient != null &&
                        p.GameClient.PublisherType?.Equals(gameClient.PublisherType, StringComparison.OrdinalIgnoreCase) == true);

                    if (publisherProfileExists)
                    {
                        logger.LogDebug(
                            "Profile already exists for publisher {PublisherType} in installation {InstallationId} (looser match)",
                            gameClient.PublisherType,
                            installation.Id);
                        return true;
                    }
                }

                // Standard matching: Check by name AND installation ID
                bool profileExists = existingProfiles.Data.Any(p =>
                    p.Name.Equals(profileName, StringComparison.OrdinalIgnoreCase) &&
                    p.GameInstallationId.Equals(installation.Id, StringComparison.OrdinalIgnoreCase));

                if (profileExists) return true;

                // Standard matching: Check by name and game client ID
                bool profileExistsByClient = existingProfiles.Data.Any(p =>
                    p.Name.Equals(profileName, StringComparison.OrdinalIgnoreCase) &&
                    p.GameClient != null &&
                    p.GameClient.Id.Equals(gameClient.Id, StringComparison.OrdinalIgnoreCase));

                if (profileExistsByClient) return true;
            }

            return false;
        }
        catch (Exception ex)
        {
            logger.LogError(ex, "Error checking if profile exists for {ClientName}", gameClient.Name);
            return false;
        }
    }

    /// <summary>
    /// Adds a newly created profile to the UI immediately (without waiting for full refresh).
    /// </summary>
    private void AddProfileToUI(Core.Models.GameProfile.GameProfile profile)
    {
        try
        {
            // Check if profile already exists in UI
            if (Profiles.OfType<GameProfileItemViewModel>().Any(p => p.ProfileId.Equals(profile.Id, StringComparison.OrdinalIgnoreCase)))
            {
                logger.LogDebug("Profile {ProfileId} already in UI, skipping add", profile.Id);
                return;
            }

            var iconPath = !string.IsNullOrEmpty(profile.IconPath)
                ? profile.IconPath
                : UriConstants.DefaultIconUri;

            var coverPath = !string.IsNullOrEmpty(profile.CoverPath)
                ? profile.CoverPath
                : iconPath;

            var item = new GameProfileItemViewModel(
                profile.Id,
                profile,
                iconPath,
                coverPath)
            {
                LaunchAction = LaunchProfileAsync,
                EditProfileAction = EditProfile,
                DeleteProfileAction = DeleteProfile,
                CreateShortcutAction = CreateShortcut,
            };

            // Add to collection before the "Add New Profile" button (which is always at the end)
            // If the last item is not AddProfileItemViewModel, just Add
            if (Profiles.Count > 0 && Profiles[^1] is AddProfileItemViewModel)
            {
                Profiles.Insert(Profiles.Count - 1, item);
            }
            else
            {
                Profiles.Add(item);
            }

            logger.LogDebug("Added profile {ProfileName} to UI (Total: {Count})", profile.Name, Profiles.Count);
        }
        catch (Exception ex)
        {
            logger.LogWarning(ex, "Error adding profile {ProfileId} to UI", profile.Id);
        }
    }

    /// <summary>
    /// Launches the specified game profile.
    /// </summary>
    /// <param name="profile">The game profile to launch.</param>
    [RelayCommand]
    private async Task LaunchProfileAsync(GameProfileItemViewModel profile)
    {
        // Try without blocking
        if (!await _launchSemaphore.WaitAsync(0))
        {
            StatusMessage = "A profile is already launching...";
            return;
        }

        try
        {
            try
            {
                IsLaunching = true;
                StatusMessage = $"Validating {profile.Name}...";
                ErrorMessage = string.Empty;

                // With CAS hardlinks, profile switching is instant - maps are just symlinks
                logger.LogDebug("[Launch] Launching profile {ProfileName} (ID: {ProfileId})", profile.Name, profile.ProfileId);

                // Normal launch
                await ExecuteLaunchAsync(profile, skipUserDataCleanup: false);
            }
            catch (Exception ex)
            {
                logger.LogError(ex, "Error starting launch process for {ProfileName}", profile.Name);
                StatusMessage = $"Error launching {profile.Name}";
                ErrorMessage = ex.Message;
                notificationService.ShowError("Launch Error", $"Error starting launch for {profile.Name}: {ex.Message}");
            }
            finally
            {
                IsLaunching = false;
            }
        }
        finally
        {
            _launchSemaphore.Release();
        }
    }

    /// <summary>
    /// Executes the actual launch operation.
    /// </summary>
    private async Task ExecuteLaunchAsync(GameProfileItemViewModel profile, bool skipUserDataCleanup)
    {
        StatusMessage = $"Launching {profile.Name}...";

        // Show "taking a while" message if many maps are being linked
        if (skipUserDataCleanup && profile.IsLargeMapCount)
        {
            StatusMessage = "Adding maps to profile (this might take a while)...";
            notificationService.ShowInfo("Loading Maps", "Adding many maps to this profile. This may take a moment...", NotificationDurations.Long);
        }

        var launchResult = await profileLauncherFacade.LaunchProfileAsync(profile.ProfileId, skipUserDataCleanup);

        if (launchResult.Success && launchResult.Data != null)
        {
            // Look up the profile in the collection in case it was replaced by an update during launch
            var liveProfile = Profiles.FirstOrDefault(p => p.ProfileId == profile.ProfileId) ?? profile;

            liveProfile.IsProcessRunning = true;
            liveProfile.ProcessId = launchResult.Data.ProcessInfo.ProcessId;
            liveProfile.ShowUserDataConfirmation = false; // Hide confirmation if it was shown

            // Ensure notifications are sent for binding updates
            liveProfile.NotifyCanLaunchChanged();

            StatusMessage = $"{liveProfile.Name} launched successfully (Process ID: {launchResult.Data.ProcessInfo.ProcessId})";
        }
        else
        {
            var errors = string.Join(", ", launchResult.Errors);
            StatusMessage = $"Failed to launch {profile.Name}: {errors}";
            ErrorMessage = errors;
            notificationService.ShowError("Launch Failed", $"Failed to launch {profile.Name}: {errors}");
        }
    }

    /// <summary>
    /// Confirms that user data should be kept and added to the new profile.
    /// </summary>
    [RelayCommand]
    private async Task ConfirmUserDataKeepAsync(GameProfileItemViewModel profile)
    {
        profile.ShowUserDataConfirmation = false;

        if (!await _launchSemaphore.WaitAsync(0))
        {
            StatusMessage = "A profile is already launching...";
            return;
        }

        try
        {
            IsLaunching = true;
            await ExecuteLaunchAsync(profile, skipUserDataCleanup: true);
        }
        catch (Exception ex)
        {
            logger.LogError(ex, "Error during confirmed launch (Keep) for {ProfileName}", profile.Name);
            StatusMessage = $"Error launching {profile.Name}";
            ErrorMessage = ex.Message;
            notificationService.ShowError("Launch Error", $"Error launching {profile.Name}: {ex.Message}");
        }
        finally
        {
            IsLaunching = false;
            _launchSemaphore.Release();
        }
    }

    /// <summary>
    /// Confirms that user data should be removed (normal switch).
    /// </summary>
    [RelayCommand]
    private async Task ConfirmUserDataRemoveAsync(GameProfileItemViewModel profile)
    {
        profile.ShowUserDataConfirmation = false;

        if (!await _launchSemaphore.WaitAsync(0))
        {
            StatusMessage = "A profile is already launching...";
            return;
        }

        try
        {
            IsLaunching = true;
            await ExecuteLaunchAsync(profile, skipUserDataCleanup: false);
        }
        catch (Exception ex)
        {
            logger.LogError(ex, "Error during confirmed launch (Remove) for {ProfileName}", profile.Name);
            StatusMessage = $"Error launching {profile.Name}";
            ErrorMessage = ex.Message;
            notificationService.ShowError("Launch Error", $"Error launching {profile.Name}: {ex.Message}");
        }
        finally
        {
            IsLaunching = false;
            _launchSemaphore.Release();
        }
    }

    /// <summary>
    /// Cancels the user data confirmation and stops the launch.
    /// </summary>
    [RelayCommand]
    private void CancelUserDataConfirmation(GameProfileItemViewModel profile)
    {
        profile.ShowUserDataConfirmation = false;
        profile.UserDataSwitchInfo = null;
        StatusMessage = "Launch cancelled";
    }

    /// <summary>
    /// Stops the specified game profile.
    /// </summary>
    /// <param name="profile">The game profile to stop.</param>
    [RelayCommand]
    private async Task StopProfile(GameProfileItemViewModel profile)
    {
        try
        {
            StatusMessage = $"Stopping {profile.Name}...";

            var stopResult = await profileLauncherFacade.StopProfileAsync(profile.ProfileId);

            if (stopResult.Success)
            {
                // Update IsProcessRunning to hide Stop button and show Launch button
                profile.IsProcessRunning = false;
                profile.ProcessId = 0;
                OnPropertyChanged(nameof(profile.CanLaunch));
                OnPropertyChanged(nameof(profile.CanEdit));

                StatusMessage = $"{profile.Name} stopped successfully";
                logger.LogInformation("Profile {ProfileName} stopped successfully", profile.Name);
            }
            else
            {
                var errors = string.Join(", ", stopResult.Errors);
                StatusMessage = $"Failed to stop {profile.Name}: {errors}";
                logger.LogWarning(
                    "Failed to stop profile {ProfileName}: {Errors}",
                    profile.Name,
                    errors);
            }
        }
        catch (Exception ex)
        {
            logger.LogError(ex, "Error stopping profile {ProfileName}", profile.Name);
            StatusMessage = $"Error stopping {profile.Name}";
        }
    }

    /// <summary>
    /// Toggles edit mode for the profiles list.
    /// </summary>
    [RelayCommand]
    private void ToggleEditMode()
    {
        IsEditMode = !IsEditMode;
        StatusMessage = IsEditMode ? "Edit mode enabled" : "Edit mode disabled";
        logger.LogInformation("Toggled edit mode to {IsEditMode}", IsEditMode);
    }

    /// <summary>
    /// Saves changes made in edit mode.
    /// </summary>
    [RelayCommand]
    private async Task SaveProfiles()
    {
        try
        {
            StatusMessage = "Saving profiles...";

            // Implementation for saving changes would go here
            // For now, just refresh the list
            await InitializeAsync();
            StatusMessage = "Profiles saved successfully";
            logger.LogInformation("Saved profiles in edit mode");
        }
        catch (Exception ex)
        {
            logger.LogError(ex, "Error saving profiles");
            StatusMessage = "Error saving profiles";
        }
    }

    /// <summary>
    /// Deletes the selected profile.
    /// </summary>
    [RelayCommand]
    private async Task DeleteProfile(GameProfileItemViewModel profile)
    {
        if (string.IsNullOrEmpty(profile.ProfileId))
        {
            StatusMessage = "Invalid profile";
            return;
        }

        try
        {
            StatusMessage = $"Deleting {profile.Name}...";
            var deleteResult = await profileLauncherFacade.DeleteProfileAsync(profile.ProfileId);

            if (deleteResult.Success)
            {
                Profiles.Remove(profile);
                StatusMessage = $"{profile.Name} deleted successfully";
                logger.LogInformation("Deleted profile {ProfileName}", profile.Name);

                try
                {
                    WeakReferenceMessenger.Default.Send(
                        new ProfileDeletedMessage(profile.ProfileId, profile.Name), 0);
                }
                catch (Exception ex)
                {
                    logger.LogError(ex, "Failed to send ProfileDeletedMessage");
                }
            }
            else
            {
                var errors = string.Join(", ", deleteResult.Errors);
                StatusMessage = $"Failed to delete {profile.Name}: {errors}";
                logger.LogWarning("Failed to delete profile {ProfileName}: {Errors}", profile.Name, errors);
            }
        }
        catch (Exception ex)
        {
            logger.LogError(ex, "Error deleting profile {ProfileName}", profile.Name);
            StatusMessage = $"Error deleting {profile.Name}";
        }
    }

    /// <summary>
    /// Edits the specified game profile.
    /// </summary>
    /// <param name="profile">The game profile to edit.</param>
    [RelayCommand]
    private async Task EditProfile(GameProfileItemViewModel profile)
    {
        try
        {
            // Load the profile using the profile editor facade
            var loadResult = await profileEditorFacade.GetProfileWithWorkspaceAsync(profile.ProfileId);
            if (!loadResult.Success || loadResult.Data == null)
            {
                StatusMessage = $"Failed to load profile: {string.Join(", ", loadResult.Errors)}";
                return;
            }

            // Initialize the settings view model for this profile
            await settingsViewModel.InitializeForProfileAsync(profile.ProfileId);

            // For now, just show the settings window - profile data loading into view model needs more implementation
            var mainWindow = GetMainWindow();
            if (mainWindow != null)
            {
                var settingsWindow = new GameProfileSettingsWindow
                {
                    DataContext = settingsViewModel,
                    WindowStartupLocation = WindowStartupLocation.CenterOwner,
                };

                await settingsWindow.ShowDialog(mainWindow);

                // Refresh only the edited profile to preserve running state
                await RefreshSingleProfileAsync(profile.ProfileId);
                StatusMessage = "Profile updated successfully";
            }
            else
            {
                StatusMessage = "Could not find main window to open settings";
            }
        }
        catch (Exception ex)
        {
            logger.LogError(ex, "Error editing profile {ProfileName}", profile.Name);
            StatusMessage = $"Error editing {profile.Name}";
        }
    }

    /// <summary>
    /// Creates a new game profile.
    /// </summary>
    [RelayCommand]
    private async Task CreateNewProfile()
    {
        try
        {
            // Initialize settings view model for new profile creation
            await settingsViewModel.InitializeForNewProfileAsync();

            var mainWindow = GetMainWindow();
            if (mainWindow != null)
            {
                var settingsWindow = new GameProfileSettingsWindow
                {
                    DataContext = settingsViewModel,
                    WindowStartupLocation = WindowStartupLocation.CenterOwner,
                };

                await settingsWindow.ShowDialog(mainWindow);

                // Refresh the profiles list after the window closes to show newly created profile
                await InitializeAsync();
                StatusMessage = "New profile window closed";
            }
            else
            {
                StatusMessage = "Could not find main window to open settings";
            }
        }
        catch (Exception ex)
        {
            logger.LogError(ex, "Error creating new profile");
            StatusMessage = "Error creating new profile";
        }
    }

    /// <summary>
    /// Prepares the workspace for the specified game profile.
    /// </summary>
    /// <param name="profile">The game profile to prepare workspace for.</param>
    [RelayCommand]
    private async Task PrepareWorkspace(GameProfileItemViewModel profile)
    {
        try
        {
            IsPreparingWorkspace = true;
            profile.IsPreparingWorkspace = true;
            StatusMessage = $"Preparing workspace for {profile.Name}...";
            var prepareResult = await profileLauncherFacade.PrepareWorkspaceAsync(profile.ProfileId);

            if (prepareResult.Success && prepareResult.Data != null)
            {
                var profileResult = await gameProfileManager.GetProfileAsync(profile.ProfileId);
                if (profileResult.Success && profileResult.Data != null)
                {
                    var loadedProfile = profileResult.Data;

                    // Update the existing item's status
                    profile.UpdateWorkspaceStatus(loadedProfile.ActiveWorkspaceId, loadedProfile.WorkspaceStrategy);

                    // Force UI refresh by removing and re-adding to ObservableCollection
                    var index = Profiles.IndexOf(profile);
                    if (index >= 0)
                    {
                        Profiles.RemoveAt(index);
                        Profiles.Insert(index, profile);
                        logger.LogDebug("Forced UI refresh for profile {ProfileName} at index {Index}", profile.Name, index);
                    }
                }

                StatusMessage = $"Workspace prepared for {profile.Name} at {prepareResult.Data.WorkspacePath}";
                logger.LogInformation("Prepared workspace for profile {ProfileName} at {Path}", profile.Name, prepareResult.Data.WorkspacePath);
            }
            else
            {
                var errors = string.Join(", ", prepareResult.Errors);
                StatusMessage = $"Failed to prepare workspace for {profile.Name}: {errors}";
                logger.LogWarning("Failed to prepare workspace for profile {ProfileName}: {Errors}", profile.Name, errors);
            }
        }
        catch (Exception ex)
        {
            logger.LogError(ex, "Error preparing workspace for profile {ProfileName}", profile.Name);
            StatusMessage = $"Error preparing workspace for {profile.Name}";
        }
        finally
        {
            IsPreparingWorkspace = false;
            profile.IsPreparingWorkspace = false;
        }
    }

    /// <summary>
    /// Creates a desktop shortcut for the specified game profile.
    /// </summary>
    /// <param name="profile">The game profile to create a shortcut for.</param>
    [RelayCommand]
    private async Task CreateShortcut(GameProfileItemViewModel profile)
    {
        try
        {
            StatusMessage = $"Creating desktop shortcut for {profile.Name}...";

            // Get the full profile to pass to the shortcut service
            var profileResult = await gameProfileManager.GetProfileAsync(profile.ProfileId);
            if (!profileResult.Success || profileResult.Data == null)
            {
                StatusMessage = $"Failed to load profile: {string.Join(", ", profileResult.Errors)}";
                return;
            }

            var result = await shortcutService.CreateDesktopShortcutAsync(profileResult.Data);
            if (result.Success)
            {
                StatusMessage = $"Desktop shortcut created for {profile.Name}";
                logger.LogInformation("Created desktop shortcut for profile {ProfileName} at {Path}", profile.Name, result.Data);
            }
            else
            {
                StatusMessage = $"Failed to create shortcut: {string.Join(", ", result.Errors)}";
                logger.LogWarning("Failed to create shortcut for profile {ProfileName}: {Errors}", profile.Name, string.Join(", ", result.Errors));
            }
        }
        catch (Exception ex)
        {
            logger.LogError(ex, "Error creating shortcut for profile {ProfileName}", profile.Name);
            StatusMessage = $"Error creating shortcut for {profile.Name}";
        }
    }

    /// <summary>
    /// Toggles the Steam launch mode for a profile and updates the manifest on disk.
    /// </summary>
    /// <param name="profile">The profile to update.</param>
    [RelayCommand]
    private async Task ToggleSteamLaunch(GameProfileItemViewModel profile)
    {
        try
        {
            if (profile.Profile is Core.Models.GameProfile.GameProfile gameProfile && !string.IsNullOrEmpty(gameProfile.GameClient?.Id))
            {
                StatusMessage = $"Updating launch mode for {profile.Name}...";

                // Update the persisted profile
                var updateRequest = new Core.Models.GameProfile.UpdateProfileRequest
                {
                    UseSteamLaunch = profile.UseSteamLaunch,
                };
                await gameProfileManager.UpdateProfileAsync(profile.ProfileId, updateRequest);

                // Patch the manifest on disk immediately
                await steamManifestPatcher.PatchManifestAsync(gameProfile.GameClient.Id, profile.UseSteamLaunch);

                StatusMessage = $"Launch mode updated for {profile.Name}";
                logger.LogInformation("Toggled Steam launch to {UseSteam} for profile {ProfileName}", profile.UseSteamLaunch, profile.Name);
            }
        }
        catch (Exception ex)
        {
            logger.LogError(ex, "Error toggling Steam launch for {ProfileName}", profile.Name);
            StatusMessage = "Error updating launch mode";

            // Revert UI if failed
            profile.UseSteamLaunch = !profile.UseSteamLaunch;
        }
    }

    /// <summary>
    /// Handles the process exited event to update profile state when a game exits.
    /// </summary>
    private void OnProcessExited(object? sender, Core.Models.Events.GameProcessExitedEventArgs e)
    {
        try
        {
            logger.LogInformation("Game process {ProcessId} exited with code {ExitCode}", e.ProcessId, e.ExitCode);

            // Find the profile that was running this process
            var profile = Profiles.OfType<GameProfileItemViewModel>().FirstOrDefault(p => p.ProcessId == e.ProcessId);
            if (profile != null)
            {
                profile.IsProcessRunning = false;
                profile.ProcessId = 0;
                logger.LogInformation("Updated profile {ProfileName} - process no longer running", profile.Name);
            }
        }
        catch (Exception ex)
        {
            logger.LogError(ex, "Error handling process exit event for process {ProcessId}", e.ProcessId);
        }
    }

    /// <summary>
    /// User accepts the patch installation prompt.
    /// </summary>
    [RelayCommand]
    private void AcceptPatchPrompt()
    {
        IsShowingPatchPrompt = false;
        _promptCompletionSource?.TrySetResult(true);
    }

    /// <summary>
    /// User declines the patch installation prompt.
    /// </summary>
    [RelayCommand]
    private void DeclinePatchPrompt()
    {
        IsShowingPatchPrompt = false;
        _promptCompletionSource?.TrySetResult(false);
    }

    /// <summary>
    /// Shows a prompt to the user and waits for their response.
    /// </summary>
    private async Task<bool> ShowPromptAsync(string title, string message, GameInstallation installation)
    {
        _pendingInstallation = installation;
        _promptCompletionSource = new TaskCompletionSource<bool>();
        PromptTitle = title;
        PromptMessage = message;
        IsShowingPatchPrompt = true;

        return await _promptCompletionSource.Task;
    }
}<|MERGE_RESOLUTION|>--- conflicted
+++ resolved
@@ -128,11 +128,7 @@
                         LaunchAction = LaunchProfileAsync,
                         EditProfileAction = EditProfile,
                         DeleteProfileAction = DeleteProfile,
-<<<<<<< HEAD
-                        CreateShortcutAction = CreateShortcut
-=======
                         CreateShortcutAction = CreateShortcut,
->>>>>>> f531cf8d
                     };
 
                     // Add to collection before the "Add New Profile" button (which is always at the end)
@@ -261,6 +257,7 @@
     private static string GetIconPathForGame(GameType gameType)
     {
         var gameIcon = gameType == GameType.Generals ? UriConstants.GeneralsIconFilename : UriConstants.ZeroHourIconFilename;
+
         // For now, return the game-specific icon - could be enhanced to combine with platform icon
         return $"{UriConstants.IconsBasePath}/{gameIcon}";
     }
@@ -334,11 +331,7 @@
                         LaunchAction = LaunchProfileAsync,
                         EditProfileAction = EditProfile,
                         DeleteProfileAction = DeleteProfile,
-<<<<<<< HEAD
-                        CreateShortcutAction = CreateShortcut
-=======
                         CreateShortcutAction = CreateShortcut,
->>>>>>> f531cf8d
                     };
 
                     // Restore the running state
