--- conflicted
+++ resolved
@@ -13,11 +13,7 @@
 using GenHub.Core.Interfaces.Common;
 using GenHub.Core.Interfaces.GameInstallations;
 using GenHub.Core.Interfaces.GameProfiles;
-<<<<<<< HEAD
-using GenHub.Core.Interfaces.Notifications;
-=======
 using GenHub.Core.Interfaces.Shortcuts;
->>>>>>> 940a8e68
 using GenHub.Core.Models.Enums;
 using GenHub.Core.Models.GameClients;
 using GenHub.Core.Models.GameInstallations;
@@ -39,12 +35,7 @@
     IProfileEditorFacade profileEditorFacade,
     IConfigurationProviderService configService,
     IGameProcessManager gameProcessManager,
-<<<<<<< HEAD
-    IStorageLocationService storageLocationService,
-    INotificationService notificationService,
-=======
     IShortcutService shortcutService,
->>>>>>> 940a8e68
     ILogger<GameProfileLauncherViewModel> logger) : ViewModelBase
 {
     private readonly SemaphoreSlim _launchSemaphore = new(1, 1);
@@ -74,14 +65,6 @@
     private bool _isScanning;
 
     /// <summary>
-<<<<<<< HEAD
-    /// Gets the command to create a shortcut for the selected profile.
-    /// </summary>
-    public IRelayCommand CreateShortcutCommand { get; } = new RelayCommand(() => { });
-
-    /// <summary>
-=======
->>>>>>> 940a8e68
     /// Performs asynchronous initialization for the GameProfileLauncherViewModel.
     /// Loads all game profiles and subscribes to process exit events.
     /// </summary>
@@ -90,21 +73,12 @@
     {
         try
         {
-            // Subscribe to process exit events
-<<<<<<< HEAD
-            // Subscribe to process exit events
-=======
->>>>>>> 940a8e68
             gameProcessManager.ProcessExited += OnProcessExited;
 
             StatusMessage = "Loading profiles...";
             ErrorMessage = string.Empty;
             Profiles.Clear();
-<<<<<<< HEAD
-            IsServiceAvailable = true;
-=======
-
->>>>>>> 940a8e68
+
             var profilesResult = await gameProfileManager.GetAllProfilesAsync();
             if (profilesResult.Success && profilesResult.Data != null)
             {
@@ -282,9 +256,6 @@
                     installationCount,
                     generalsCount,
                     zeroHourCount);
-
-                // Check if we need to set up dynamic storage location
-                await CheckAndSetupStorageLocationAsync(installations.Data);
 
                 // Generate manifests and populate versions for detected installations
                 int manifestsGenerated = 0;
@@ -331,105 +302,6 @@
     }
 
     /// <summary>
-    /// Checks if multiple game installations are on different drives and sets up the preferred storage location.
-    /// This enables hardlink-based workspace creation without requiring admin privileges.
-    /// </summary>
-    /// <param name="installations">The list of detected game installations.</param>
-    private async Task CheckAndSetupStorageLocationAsync(IReadOnlyCollection<GameInstallation> installations)
-    {
-        if (installations.Count == 0)
-        {
-            return;
-        }
-
-        try
-        {
-            // Check if a preferred installation is already set
-            var existingPreferred = await storageLocationService.GetPreferredInstallationAsync();
-            if (existingPreferred != null)
-            {
-                logger.LogDebug("Preferred storage installation already set: {InstallationId}", existingPreferred.Id);
-                return;
-            }
-
-            // Group installations by drive
-            var installationsByDrive = installations
-                .GroupBy(i => Path.GetPathRoot(i.InstallationPath)?.ToUpperInvariant() ?? string.Empty)
-                .Where(g => !string.IsNullOrEmpty(g.Key))
-                .ToList();
-
-            if (installationsByDrive.Count == 0)
-            {
-                logger.LogWarning("Could not determine drive information for any installations");
-                return;
-            }
-
-            // If all installations are on the same drive, use the first one
-            GameInstallation selectedInstallation;
-            if (installationsByDrive.Count == 1)
-            {
-                selectedInstallation = installationsByDrive.First().First();
-                logger.LogInformation(
-                    "All {Count} installations are on drive {Drive}, using {InstallationPath} for storage",
-                    installations.Count,
-                    installationsByDrive.First().Key,
-                    selectedInstallation.InstallationPath);
-
-                notificationService?.ShowInfo(
-                    "Storage Location Set",
-                    $"CAS pool and workspaces will be created at {Path.GetPathRoot(selectedInstallation.InstallationPath)?.ToUpperInvariant()}");
-            }
-            else
-            {
-                // Multiple drives - select the drive with the most installations (prioritizing Zero Hour)
-                var bestDrive = installationsByDrive
-                    .OrderByDescending(g => g.Count(i => i.HasZeroHour))
-                    .ThenByDescending(g => g.Count())
-                    .First();
-
-                selectedInstallation = bestDrive.FirstOrDefault(i => i.HasZeroHour) ?? bestDrive.First();
-
-                var driveList = string.Join(", ", installationsByDrive.Select(g => $"{g.Key} ({g.Count()})"));
-                logger.LogInformation(
-                    "Installations found on multiple drives: {Drives}. Auto-selected {InstallationPath} on {Drive}",
-                    driveList,
-                    selectedInstallation.InstallationPath,
-                    Path.GetPathRoot(selectedInstallation.InstallationPath)?.ToUpperInvariant());
-
-                var warningMessage = $"Installations found on drives: {driveList}. " +
-                    $"Using {Path.GetPathRoot(selectedInstallation.InstallationPath)?.ToUpperInvariant()} for CAS pool and workspaces. " +
-                    $"Profiles on other drives may require admin rights or use file copying.";
-                notificationService?.ShowWarning(
-                    "Multiple Game Installations Found",
-                    warningMessage,
-                    autoDismissMs: 10000);
-            }
-
-            // Set the preferred installation
-            await storageLocationService.SetPreferredInstallationAsync(selectedInstallation.Id);
-
-            var casPoolPath = storageLocationService.GetCasPoolPath(selectedInstallation);
-            var workspacePath = storageLocationService.GetWorkspacePath(selectedInstallation);
-
-            logger.LogInformation(
-                "Dynamic storage configured - CAS Pool: {CasPoolPath}, Workspace: {WorkspacePath}",
-                casPoolPath,
-                workspacePath);
-
-            notificationService?.ShowSuccess(
-                "Dynamic Storage Enabled",
-                $"CAS pool: {casPoolPath}");
-        }
-        catch (Exception ex)
-        {
-            logger.LogError(ex, "Failed to set up dynamic storage location");
-            notificationService?.ShowError(
-                "Storage Setup Failed",
-                $"Could not configure dynamic storage: {ex.Message}");
-        }
-    }
-
-    /// <summary>
     /// Attempts to create a profile for a specific game client within an installation.
     /// </summary>
     /// <param name="installation">The game installation.</param>
@@ -702,11 +574,7 @@
     {
         if (string.IsNullOrEmpty(profile.ProfileId))
         {
-<<<<<<< HEAD
-            StatusMessage = "Invalid profile ID";
-=======
             StatusMessage = "Invalid profile";
->>>>>>> 940a8e68
             return;
         }
 
