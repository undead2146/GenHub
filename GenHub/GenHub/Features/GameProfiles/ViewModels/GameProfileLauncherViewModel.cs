--- conflicted
+++ resolved
@@ -8,11 +8,13 @@
 using Avalonia.Controls;
 using CommunityToolkit.Mvvm.ComponentModel;
 using CommunityToolkit.Mvvm.Input;
+using CommunityToolkit.Mvvm.Messaging;
 using GenHub.Common.ViewModels;
 using GenHub.Core.Constants;
 using GenHub.Core.Interfaces.Common;
 using GenHub.Core.Interfaces.GameInstallations;
 using GenHub.Core.Interfaces.GameProfiles;
+using GenHub.Core.Interfaces.Notifications;
 using GenHub.Core.Interfaces.Shortcuts;
 using GenHub.Core.Models.Enums;
 using GenHub.Core.Models.GameClients;
@@ -37,7 +39,8 @@
     IConfigurationProviderService configService,
     IGameProcessManager gameProcessManager,
     IShortcutService shortcutService,
-    ILogger<GameProfileLauncherViewModel> logger) : ViewModelBase
+    INotificationService notificationService,
+    ILogger<GameProfileLauncherViewModel> logger) : ViewModelBase, IRecipient<ProfileCreatedMessage>, IRecipient<ProfileUpdatedMessage>
 {
     private readonly SemaphoreSlim _launchSemaphore = new(1, 1);
 
@@ -113,6 +116,12 @@
                 ErrorMessage = errors;
                 logger.LogWarning("Failed to load profiles: {Errors}", errors);
             }
+
+            // Register for profile messages on first initialization only
+            if (!WeakReferenceMessenger.Default.IsRegistered<ProfileCreatedMessage>(this))
+            {
+                WeakReferenceMessenger.Default.RegisterAll(this);
+            }
         }
         catch (Exception ex)
         {
@@ -124,6 +133,50 @@
     }
 
     /// <summary>
+    /// Receives notification when a new profile is created and refreshes the profiles list.
+    /// </summary>
+    /// <param name="message">The profile created message.</param>
+    public void Receive(ProfileCreatedMessage message)
+    {
+        logger.LogInformation("Profile created notification received for {ProfileName}, refreshing list", message.Profile.Name);
+
+        // Refresh profiles on UI thread
+        Avalonia.Threading.Dispatcher.UIThread.InvokeAsync(async () =>
+        {
+            try
+            {
+                await InitializeAsync();
+            }
+            catch (Exception ex)
+            {
+                logger.LogError(ex, "Error refreshing profiles after profile creation");
+            }
+        });
+    }
+
+    /// <summary>
+    /// Receives notification when a profile is updated and refreshes the profiles list.
+    /// </summary>
+    /// <param name="message">The profile updated message.</param>
+    public void Receive(ProfileUpdatedMessage message)
+    {
+        logger.LogInformation("Profile updated notification received for {ProfileName}, refreshing list", message.Profile.Name);
+
+        // Refresh profiles on UI thread
+        Avalonia.Threading.Dispatcher.UIThread.InvokeAsync(async () =>
+        {
+            try
+            {
+                await InitializeAsync();
+            }
+            catch (Exception ex)
+            {
+                logger.LogError(ex, "Error refreshing profiles after profile update");
+            }
+        });
+    }
+
+    /// <summary>
     /// Gets the default theme color for a game type.
     /// </summary>
     /// <param name="gameType">The game type.</param>
@@ -137,21 +190,10 @@
     /// Gets the icon path for a game type and installation type.
     /// </summary>
     /// <param name="gameType">The game type.</param>
-    /// <param name="installationType">The installation type.</param>
     /// <returns>The relative icon path.</returns>
-    private static string GetIconPathForGame(GameType gameType, GameInstallationType installationType)
+    private static string GetIconPathForGame(GameType gameType)
     {
         var gameIcon = gameType == GameType.Generals ? UriConstants.GeneralsIconFilename : UriConstants.ZeroHourIconFilename;
-<<<<<<< HEAD
-        var platformIcon = installationType switch
-=======
-        _ = installationType switch
->>>>>>> 130c659e
-        {
-            GameInstallationType.Steam => UriConstants.SteamIconFilename,
-            GameInstallationType.EaApp => UriConstants.EaAppIconFilename,
-            _ => UriConstants.GenHubIconFilename,
-        };
 
         // For now, return the game-specific icon - could be enhanced to combine with platform icon
         return $"{UriConstants.IconsBasePath}/{gameIcon}";
@@ -408,7 +450,7 @@
                 PreferredStrategy = preferredStrategy,
                 EnabledContentIds = enabledContentIds, // Both GameInstallation and GameClient manifests
                 ThemeColor = GetThemeColorForGameType(gameClient.GameType),
-                IconPath = GetIconPathForGame(gameClient.GameType, installation.InstallationType),
+                IconPath = GetIconPathForGame(gameClient.GameType),
             };
 
             var profileResult = await profileEditorFacade.CreateProfileWithWorkspaceAsync(createRequest);
@@ -473,6 +515,12 @@
                     var errors = string.Join(", ", launchResult.Errors);
                     StatusMessage = $"Failed to launch {profile.Name}: {errors}";
                     ErrorMessage = errors;
+
+                    // Show error notification to user
+                    notificationService.ShowError(
+                        "Launch Failed",
+                        $"Failed to launch {profile.Name}: {errors}");
+
                     logger.LogWarning(
                         "Failed to launch profile {ProfileName}: {Errors}",
                         profile.Name,
