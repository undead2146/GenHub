--- conflicted
+++ resolved
@@ -38,10 +38,7 @@
     private readonly INotificationService? notificationService;
     private readonly IContentManifestPool? manifestPool;
     private readonly IContentStorageService? contentStorageService;
-<<<<<<< HEAD
-=======
     private readonly ILocalContentService? localContentService;
->>>>>>> f531cf8d
     private readonly ILogger<GameProfileSettingsViewModel>? logger;
     private readonly ILogger<GameSettingsViewModel>? gameSettingsLogger;
 
@@ -64,10 +61,7 @@
     /// <param name="notificationService">The notification service for global notifications.</param>
     /// <param name="manifestPool">The content manifest pool.</param>
     /// <param name="contentStorageService">The content storage service.</param>
-<<<<<<< HEAD
-=======
     /// <param name="localContentService">The local content service.</param>
->>>>>>> f531cf8d
     /// <param name="logger">The logger for this view model.</param>
     /// <param name="gameSettingsLogger">The logger for the game settings view model.</param>
     public GameProfileSettingsViewModel(
@@ -79,10 +73,7 @@
         INotificationService? notificationService,
         IContentManifestPool? manifestPool,
         IContentStorageService? contentStorageService,
-<<<<<<< HEAD
-=======
         ILocalContentService? localContentService,
->>>>>>> f531cf8d
         ILogger<GameProfileSettingsViewModel>? logger,
         ILogger<GameSettingsViewModel>? gameSettingsLogger)
     {
@@ -94,10 +85,7 @@
         this.notificationService = notificationService;
         this.manifestPool = manifestPool;
         this.contentStorageService = contentStorageService;
-<<<<<<< HEAD
-=======
         this.localContentService = localContentService;
->>>>>>> f531cf8d
         this.logger = logger;
         this.gameSettingsLogger = gameSettingsLogger;
 
