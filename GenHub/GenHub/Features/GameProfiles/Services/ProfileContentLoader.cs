--- conflicted
+++ resolved
@@ -492,8 +492,6 @@
             isEnabled: true);
     }
 
-<<<<<<< HEAD
-=======
     private async Task<(GameInstallation? Installation, GameClient? Client)> FindGameClientInInstallationsAsync(
         string manifestId,
         GameInstallation? primaryInstallation)
@@ -523,7 +521,6 @@
         return (null, null);
     }
 
->>>>>>> 130c659e
     private ContentDisplayItem CreateEnabledInstallationItem(
         ContentManifest manifest,
         GameProfile profile,
@@ -565,36 +562,4 @@
 
         return CreateManifestDisplayItem(manifest, isEnabled: true);
     }
-
-    private async Task<(GameInstallation? Installation, GameClient? Client)> FindGameClientInInstallationsAsync(
-        string manifestId,
-        GameInstallation? primaryInstallation)
-    {
-        // Check primary installation first
-        var client = primaryInstallation?.AvailableGameClients?
-            .FirstOrDefault(c => c.Id == manifestId);
-
-        if (client is not null)
-        {
-            return (primaryInstallation, client);
-        }
-
-        // Check all other installations
-        var installationsResult = await gameInstallationService.GetAllInstallationsAsync();
-        if (installationsResult.Success && installationsResult.Data is not null)
-        {
-            foreach (var installation in installationsResult.Data)
-            {
-                if (installation.Id == primaryInstallation?.Id) continue;
-
-                client = installation.AvailableGameClients.FirstOrDefault(c => c.Id == manifestId);
-                if (client is not null)
-                {
-                    return (installation, client);
-                }
-            }
-        }
-
-        return (null, null);
-    }
 }