using System;
using System.Collections.Generic;
using System.Collections.ObjectModel;
using System.Linq;
using System.Threading.Tasks;
using GenHub.Core.Constants;
using GenHub.Core.Interfaces.Content;
using GenHub.Core.Interfaces.GameInstallations;
using GenHub.Core.Interfaces.GameProfiles;
using GenHub.Core.Interfaces.Manifest;
using GenHub.Core.Models.Content;
using GenHub.Core.Models.Enums;
using GenHub.Core.Models.GameClients;
using GenHub.Core.Models.GameInstallations;
using GenHub.Core.Models.GameProfile;
using GenHub.Core.Models.Manifest;
using GenHub.Core.Models.Results;
using Microsoft.Extensions.Logging;
<<<<<<< HEAD
using System;
using System.Collections.Generic;
using System.Collections.ObjectModel;
using System.Linq;
using System.Threading.Tasks;
=======
>>>>>>> b3d5a224

namespace GenHub.Features.GameProfiles.Services;

/// <summary>
/// Service for loading profile-related content including game installations,
/// available content, and enabled content for profiles.
/// </summary>
public class ProfileContentLoader(
    IGameInstallationService gameInstallationService,
    IContentManifestPool contentManifestPool,
    IContentDisplayFormatter displayFormatter,
    ILogger<ProfileContentLoader> logger) : IProfileContentLoader
{
    /// <inheritdoc/>
    public async Task<ObservableCollection<ContentDisplayItem>> LoadAvailableGameInstallationsAsync()
    {
        var result = new ObservableCollection<ContentDisplayItem>();

        try
        {
            var installationsResult = await gameInstallationService.GetAllInstallationsAsync();
            if (!installationsResult.Success || installationsResult.Data is null)
            {
                logger.LogWarning(
                    "Failed to load game installations: {Errors}",
                    string.Join(", ", installationsResult.Errors));
                return result;
            }

            foreach (var installation in installationsResult.Data)
            {
                if (installation.AvailableGameClients.Count == 0)
                {
                    logger.LogDebug(
                        "Skipping installation {InstallationId} - no available game clients",
                        installation.Id);
                    continue;
                }

                var uniqueGameTypes = installation.AvailableGameClients
                    .Select(gc => gc.GameType)
                    .Distinct();

                foreach (var gameType in uniqueGameTypes)
                {
                    var baseClient = GetBaseGameClient(installation, gameType);
                    if (baseClient is null) continue;

                    var item = CreateInstallationDisplayItem(installation, baseClient, gameType);
                    result.Add(item);

                    logger.LogDebug(
                        "Added GameInstallation: {DisplayName} ({Publisher}, {GameType}, {Version})",
                        item.DisplayName,
                        item.Publisher,
                        gameType,
                        item.Version);
                }
            }

            logger.LogInformation(
                "Loaded {Count} game installation options from {InstallationCount} installations",
                result.Count,
                installationsResult.Data.Count);
        }
        catch (Exception ex)
        {
            logger.LogError(ex, "Error loading available game installations");
        }

        return result;
    }

    /// <inheritdoc/>
    public async Task<ObservableCollection<ContentDisplayItem>> LoadAvailableGameClientsAsync()
    {
        var result = new ObservableCollection<ContentDisplayItem>();

        try
        {
            var installationsResult = await gameInstallationService.GetAllInstallationsAsync();
            if (!installationsResult.Success || installationsResult.Data is null)
            {
                logger.LogWarning(
                    "Failed to load game installations for game clients: {Errors}",
                    string.Join(", ", installationsResult.Errors));
                return result;
            }

            var includedManifestIds = new HashSet<string>();

            foreach (var installation in installationsResult.Data)
            {
                foreach (var gameClient in installation.AvailableGameClients)
                {
                    var item = CreateGameClientDisplayItem(installation, gameClient);
                    result.Add(item);
                    includedManifestIds.Add(gameClient.Id);

                    logger.LogDebug(
                        "Added GameClient: {DisplayName} ({Publisher})",
                        item.DisplayName,
                        item.Publisher);
                }
            }

            await AddCasStoredGameClientsAsync(result, includedManifestIds);

            logger.LogInformation("Loaded {Count} game client options", result.Count);
        }
        catch (Exception ex)
        {
            logger.LogError(ex, "Error loading available game clients");
        }

        return result;
    }

    /// <inheritdoc/>
    public async Task<ObservableCollection<ContentDisplayItem>> LoadAvailableContentAsync(
        ContentType contentType,
        ObservableCollection<ContentDisplayItem> availableGameInstallations,
        IEnumerable<string> enabledContentIds)
    {
        var enabledSet = new HashSet<string>(enabledContentIds);

        try
        {
            return contentType switch
            {
                ContentType.GameInstallation =>
                    CloneWithEnabledState(availableGameInstallations, enabledSet),
                ContentType.GameClient =>
                    await LoadGameClientsWithEnabledStateAsync(enabledSet),
                _ =>
                    await LoadManifestContentAsync(contentType, enabledSet),
            };
        }
        catch (Exception ex)
        {
            logger.LogError(ex, "Error loading available content for type {ContentType}", contentType);
            return [];
        }
    }

    /// <inheritdoc/>
    public async Task<ObservableCollection<ContentDisplayItem>> LoadEnabledContentForProfileAsync(
        GameProfile profile)
    {
        var result = new ObservableCollection<ContentDisplayItem>();

        try
        {
            logger.LogInformation(
                "Loading enabled content for profile: {ProfileName} (ID: {ProfileId})",
                profile.Name,
                profile.Id);

            if (profile.EnabledContentIds is null || profile.EnabledContentIds.Count == 0)
            {
                logger.LogWarning("Profile {ProfileName} has no enabled content IDs", profile.Name);
                return result;
            }

            logger.LogInformation(
                "Profile has {Count} enabled content IDs: {ContentIds}",
                profile.EnabledContentIds.Count,
                string.Join(", ", profile.EnabledContentIds));

            var gameInstallation = await LoadProfileInstallationAsync(profile);

            foreach (var contentId in profile.EnabledContentIds)
            {
                var item = await LoadEnabledContentItemAsync(contentId, profile, gameInstallation);
                if (item is not null)
                {
                    result.Add(item);
                }
            }

            logger.LogInformation(
                "Loaded {Count} enabled content items for profile {ProfileName}",
                result.Count,
                profile.Name);
        }
        catch (Exception ex)
        {
            logger.LogError(ex, "Error loading enabled content for profile");
        }

        return result;
    }

    /// <inheritdoc/>
    public async Task<ObservableCollection<ContentDisplayItem>> GetAutoInstallDependenciesAsync(string manifestId)
    {
        var result = new ObservableCollection<ContentDisplayItem>();

        try
        {
            logger.LogDebug("Getting auto-install dependencies for manifest {ManifestId}", manifestId);

            // Get the manifest from the pool
            var manifestResult = await contentManifestPool.GetManifestAsync(ManifestId.Create(manifestId));
            if (!manifestResult.Success || manifestResult.Data == null)
            {
                logger.LogDebug("Manifest {ManifestId} not found in pool", manifestId);
                return result;
            }

            var manifest = manifestResult.Data;

            // Find dependencies with AutoInstall behavior only
            // Note: RequireExisting GameInstallation dependencies are handled separately in the ViewModel
            // by selecting from AvailableGameInstallations (detected system installations)
            var autoInstallDeps = manifest.Dependencies
                .Where(d => !d.IsOptional && d.InstallBehavior == DependencyInstallBehavior.AutoInstall)
                .ToList();

            if (autoInstallDeps.Count == 0)
            {
                logger.LogDebug("No auto-install dependencies found for manifest {ManifestId}", manifestId);
                return result;
            }

            logger.LogInformation("Found {Count} auto-install dependencies for manifest {ManifestId}", autoInstallDeps.Count, manifestId);

            foreach (var dependency in autoInstallDeps)
            {
                // Try to find the dependency manifest in the pool
                ContentManifest? depManifest = null;

                // First try exact ID match
                var depManifestResult = await contentManifestPool.GetManifestAsync(dependency.Id);
                if (depManifestResult.Success && depManifestResult.Data != null)
                {
                    depManifest = depManifestResult.Data;
                }
                else
                {
                    // Try searching by content type and publisher type
                    var searchQuery = new ContentSearchQuery
                    {
                        ContentType = dependency.DependencyType,
                    };
                    var searchResult = await contentManifestPool.SearchManifestsAsync(searchQuery);
                    if (searchResult.Success && searchResult.Data != null)
                    {
                        // Find a manifest that matches the dependency requirements
                        depManifest = searchResult.Data.FirstOrDefault(m =>
                        {
                            // If StrictPublisher is set, check publisher type matches
                            if (dependency.StrictPublisher && !string.IsNullOrEmpty(dependency.PublisherType))
                            {
                                var publisherType = m.Publisher?.PublisherType ?? string.Empty;
                                return string.Equals(publisherType, dependency.PublisherType, StringComparison.OrdinalIgnoreCase);
                            }

                            return true;
                        });
                    }
                }

                if (depManifest == null)
                {
                    logger.LogWarning("Auto-install dependency {DependencyName} (ID: {DependencyId}) not found in manifest pool", dependency.Name, dependency.Id);
                    continue;
                }

                // Create a ContentDisplayItem for this dependency
                var displayName = !string.IsNullOrEmpty(depManifest.Name)
                    ? depManifest.Name
                    : dependency.Name;
                var publisher = depManifest.Publisher?.Name ?? depManifest.Publisher?.PublisherType ?? "Unknown";

                var item = new ContentDisplayItem
                {
                    Id = depManifest.Id.Value,
                    ManifestId = depManifest.Id.Value,
                    DisplayName = displayName,
                    Version = displayFormatter.NormalizeVersion(depManifest.Version),
                    ContentType = depManifest.ContentType,
                    GameType = depManifest.TargetGame,
                    Publisher = publisher,
                    IsEnabled = false, // Will be enabled by the caller
                };

                result.Add(item);
                logger.LogInformation("Auto-install dependency: {DisplayName} ({ManifestId})", displayName, depManifest.Id.Value);
            }
        }
        catch (Exception ex)
        {
            logger.LogError(ex, "Error getting auto-install dependencies for manifest {ManifestId}", manifestId);
        }

        return result;
    }

    /// <inheritdoc/>
    public async Task<OperationResult<ContentManifest?>> GetManifestAsync(string manifestId)
    {
        try
        {
            var result = await contentManifestPool.GetManifestAsync(ManifestId.Create(manifestId));
            if (result.Success && result.Data != null)
            {
                return OperationResult<ContentManifest?>.CreateSuccess(result.Data);
            }

            return OperationResult<ContentManifest?>.CreateSuccess(null);
        }
        catch (Exception ex)
        {
            logger.LogError(ex, "Error getting manifest {ManifestId}", manifestId);
            return OperationResult<ContentManifest?>.CreateFailure($"Failed to get manifest: {ex.Message}");
        }
    }

    private static ObservableCollection<ContentDisplayItem> CloneWithEnabledState(
        ObservableCollection<ContentDisplayItem> items,
        HashSet<string> enabledIds)
    {
        return new ObservableCollection<ContentDisplayItem>(
            items.Select(item => new ContentDisplayItem
            {
                Id = item.Id,
                ManifestId = item.ManifestId,
                DisplayName = item.DisplayName,
                Description = item.Description,
                Version = item.Version,
                ContentType = item.ContentType,
                GameType = item.GameType,
                InstallationType = item.InstallationType,
                Publisher = item.Publisher,
                SourceId = item.SourceId,
                GameClientId = item.GameClientId,
                IsEnabled = enabledIds.Contains(item.ManifestId),
            }));
    }

    private static GameClient? GetBaseGameClient(GameInstallation installation, GameType gameType)
    {
        return installation.AvailableGameClients
            .Where(gc => gc.GameType == gameType)
            .OrderBy(gc => GetClientPriority(gc.Name))
            .ThenBy(gc => gc.Name)
            .FirstOrDefault();
    }

    private static int GetClientPriority(string clientName)
    {
        var name = clientName.ToLowerInvariant();
        return name switch
        {
            _ when name.Contains("generalsonline") => 2,
            _ when name.Contains("superhacker") => 3,
            _ => 1,
        };
    }

    private static ObservableCollection<ContentDisplayItem> CloneWithEnabledState(
        ObservableCollection<ContentDisplayItem> items,
        HashSet<string> enabledIds)
    {
        return new ObservableCollection<ContentDisplayItem>(
            items.Select(item => new ContentDisplayItem
            {
                Id = item.Id,
                ManifestId = item.ManifestId,
                DisplayName = item.DisplayName,
                Description = item.Description,
                Version = item.Version,
                ContentType = item.ContentType,
                GameType = item.GameType,
                InstallationType = item.InstallationType,
                Publisher = item.Publisher,
                SourceId = item.SourceId,
                GameClientId = item.GameClientId,
                IsEnabled = enabledIds.Contains(item.ManifestId),
            }));
    }

    private (string ForManifestId, string ForDisplay) GetVersionStrings(string? detectedVersion)
    {
        var isUnknown = string.IsNullOrEmpty(detectedVersion) ||
            detectedVersion.Equals("Unknown", StringComparison.OrdinalIgnoreCase) ||
            detectedVersion.Equals(
                GameClientConstants.AutoDetectedVersion,
                StringComparison.OrdinalIgnoreCase);

        if (isUnknown)
        {
            var defaultVersion = ManifestConstants.DefaultManifestFormatVersion.ToString();
            return ("0", displayFormatter.NormalizeVersion(defaultVersion));
        }

        return (detectedVersion!, displayFormatter.NormalizeVersion(detectedVersion!));
    }

    private ContentDisplayItem CreateInstallationDisplayItem(
        GameInstallation installation,
        GameClient baseClient,
        GameType gameType)
    {
        var (versionForManifestId, versionForDisplay) = GetVersionStrings(baseClient.Version);
        var manifestId = ManifestIdGenerator.GenerateGameInstallationId(
            installation,
            gameType,
            versionForManifestId);
        var publisher = displayFormatter.GetPublisherFromInstallationType(installation.InstallationType);

        return new ContentDisplayItem
        {
            Id = manifestId,
            ManifestId = manifestId,
            SourceId = installation.Id,
            GameClientId = baseClient.Id,
            DisplayName = displayFormatter.BuildDisplayName(gameType, versionForDisplay),
            Description = $"{publisher} - {installation.InstallationType} - {gameType}",
            Version = versionForDisplay,
            ContentType = ContentType.GameInstallation,
            GameType = gameType,
            InstallationType = installation.InstallationType,
            Publisher = publisher,
        };
    }

    private ContentDisplayItem CreateGameClientDisplayItem(
        GameInstallation installation,
        GameClient gameClient,
        bool isEnabled = false)
    {
        var normalizedVersion = displayFormatter.NormalizeVersion(gameClient.Version);
        var publisher = displayFormatter.GetPublisherFromInstallationType(installation.InstallationType);

        return new ContentDisplayItem
        {
            Id = gameClient.Id,
            ManifestId = gameClient.Id,
            SourceId = installation.Id,
            GameClientId = gameClient.Id,
            DisplayName = displayFormatter.BuildDisplayName(
                gameClient.GameType,
                normalizedVersion,
                gameClient.Name),
            ContentType = ContentType.GameClient,
            GameType = gameClient.GameType,
            InstallationType = installation.InstallationType,
            Publisher = publisher,
            Version = normalizedVersion,
            IsEnabled = isEnabled,
        };
    }

    private ContentDisplayItem CreateManifestDisplayItem(
        ContentManifest manifest,
        string? sourceId = null,
        string? gameClientId = null,
        bool isEnabled = false)
    {
        var normalizedVersion = displayFormatter.NormalizeVersion(manifest.Version);
        var displayName = manifest.ContentType == ContentType.GameInstallation
            ? displayFormatter.BuildDisplayName(manifest.TargetGame, normalizedVersion)
            : displayFormatter.BuildDisplayName(manifest.TargetGame, normalizedVersion, manifest.Name);

        return new ContentDisplayItem
        {
            Id = manifest.Id.Value,
            ManifestId = manifest.Id.Value,
            DisplayName = displayName,
            Version = normalizedVersion,
            ContentType = manifest.ContentType,
            GameType = manifest.TargetGame,
            InstallationType = displayFormatter.GetInstallationTypeFromManifest(manifest),
            Publisher = displayFormatter.GetPublisherFromManifest(manifest),
            SourceId = sourceId ?? string.Empty,
            GameClientId = gameClientId ?? string.Empty,
            IsEnabled = isEnabled,
        };
    }

    private async Task AddCasStoredGameClientsAsync(
        ObservableCollection<ContentDisplayItem> result,
        HashSet<string> excludeIds)
    {
        var manifestsResult = await contentManifestPool.GetAllManifestsAsync();
        if (!manifestsResult.Success || manifestsResult.Data is null) return;

        var casGameClients = manifestsResult.Data
            .Where(m => m.ContentType == ContentType.GameClient && !excludeIds.Contains(m.Id.Value));

        foreach (var manifest in casGameClients)
        {
            result.Add(CreateManifestDisplayItem(manifest));

            logger.LogDebug(
                "Added CAS-stored GameClient: {DisplayName} ({ManifestId})",
                manifest.Name,
                manifest.Id.Value);
        }
    }

    private async Task<ObservableCollection<ContentDisplayItem>> LoadGameClientsWithEnabledStateAsync(
        HashSet<string> enabledIds)
    {
        var gameClients = await LoadAvailableGameClientsAsync();

        foreach (var client in gameClients)
        {
            client.IsEnabled = enabledIds.Contains(client.ManifestId);
        }

        logger.LogInformation("Loaded {Count} game client items", gameClients.Count);
        return gameClients;
    }

    private async Task<ObservableCollection<ContentDisplayItem>> LoadManifestContentAsync(
        ContentType contentType,
        HashSet<string> enabledIds)
    {
        var manifestsResult = await contentManifestPool.GetAllManifestsAsync();
        if (!manifestsResult.Success || manifestsResult.Data is null)
        {
            logger.LogWarning(
                "Failed to load manifests: {Errors}",
                string.Join(", ", manifestsResult.Errors));
            return [];
        }

        var items = manifestsResult.Data
            .Where(m => m.ContentType == contentType)
            .Select(m => CreateManifestDisplayItem(m, isEnabled: enabledIds.Contains(m.Id.Value)));

        logger.LogInformation("Loaded {Count} content items for type {ContentType}", items.Count(), contentType);
        return new ObservableCollection<ContentDisplayItem>(items);
    }

    private async Task<GameInstallation?> LoadProfileInstallationAsync(GameProfile profile)
    {
        if (string.IsNullOrEmpty(profile.GameInstallationId)) return null;

        logger.LogDebug("Loading game installation: {InstallationId}", profile.GameInstallationId);

        var result = await gameInstallationService.GetInstallationAsync(profile.GameInstallationId);

        if (result.Success && result.Data is not null)
        {
            logger.LogDebug("Loaded game installation: {Path}", result.Data.InstallationPath);
            return result.Data;
        }

        logger.LogWarning(
            "Failed to load installation {Id}: {Errors}",
            profile.GameInstallationId,
            string.Join(", ", result.Errors));
        return null;
    }

    private async Task<ContentDisplayItem?> LoadEnabledContentItemAsync(
        string contentId,
        GameProfile profile,
        GameInstallation? gameInstallation)
    {
        logger.LogDebug("Processing enabled content ID: {ContentId}", contentId);

        if (!ManifestId.TryCreate(contentId, out var manifestId))
        {
            logger.LogError("Invalid ManifestId format: {ContentId}", contentId);
            return null;
        }

        var manifestResult = await contentManifestPool.GetManifestAsync(manifestId);

        if (!manifestResult.Success || manifestResult.Data is null)
        {
            logger.LogWarning(
                "Manifest not found for {ContentId}: {Errors}",
                contentId,
                string.Join(", ", manifestResult.Errors));
            return null;
        }

        var manifest = manifestResult.Data;

        return manifest.ContentType switch
        {
            ContentType.GameClient =>
                await CreateEnabledGameClientItemAsync(manifest, gameInstallation),
            ContentType.GameInstallation =>
                CreateEnabledInstallationItem(manifest, profile, gameInstallation),
            _ =>
                CreateManifestDisplayItem(manifest, isEnabled: true),
        };
    }

    private async Task<ContentDisplayItem> CreateEnabledGameClientItemAsync(
        ContentManifest manifest,
        GameInstallation? primaryInstallation)
    {
        var (installation, client) = await FindGameClientInInstallationsAsync(
            manifest.Id.Value,
            primaryInstallation);

        if (installation is not null && client is not null)
        {
            logger.LogDebug(
                "Loaded GameClient {DisplayName} from installation {Id}",
                client.Name,
                installation.Id);

            return CreateGameClientDisplayItem(installation, client, isEnabled: true);
        }

        logger.LogInformation(
            "GameClient {ManifestId} not found in installations - using manifest",
            manifest.Id.Value);

        return CreateManifestDisplayItem(
            manifest,
            sourceId: string.Empty,
            gameClientId: manifest.Id.Value,
            isEnabled: true);
    }

    private async Task<(GameInstallation? Installation, GameClient? Client)> FindGameClientInInstallationsAsync(
        string manifestId,
        GameInstallation? primaryInstallation)
    {
        // Check primary installation first
        var client = primaryInstallation?.AvailableGameClients?
            .FirstOrDefault(gc => gc.Id == manifestId);
        if (client is not null) return (primaryInstallation, client);

        // Search all installations
        var allResult = await gameInstallationService.GetAllInstallationsAsync();
        if (!allResult.Success || allResult.Data is null) return (null, null);

        foreach (var installation in allResult.Data)
        {
            client = installation.AvailableGameClients?.FirstOrDefault(gc => gc.Id == manifestId);
            if (client is not null)
            {
                logger.LogInformation(
                    "Found GameClient {Id} in installation {InstallationId}",
                    manifestId,
                    installation.Id);
                return (installation, client);
            }
        }

        return (null, null);
    }

    private ContentDisplayItem CreateEnabledInstallationItem(
        ContentManifest manifest,
        GameProfile profile,
        GameInstallation? gameInstallation)
    {
        var gameClient = gameInstallation?.AvailableGameClients?
            .FirstOrDefault(gc => gc.Id == profile.GameClient.Id);

        if (gameInstallation is not null && gameClient is not null)
        {
            var normalizedVersion = displayFormatter.NormalizeVersion(gameClient.Version);
            var publisher = displayFormatter.GetPublisherFromInstallationType(
                gameInstallation.InstallationType);

            return new ContentDisplayItem
            {
                Id = manifest.Id.Value,
                ManifestId = manifest.Id.Value,
                DisplayName = displayFormatter.BuildDisplayName(gameClient.GameType, normalizedVersion),
                Version = normalizedVersion,
                ContentType = ContentType.GameInstallation,
                GameType = gameClient.GameType,
                InstallationType = gameInstallation.InstallationType,
                Publisher = publisher,
                SourceId = gameInstallation.Id,
                GameClientId = gameClient.Id,
                IsEnabled = true,
            };
        }

        if (gameInstallation is not null)
        {
            var baseClient = GetBaseGameClient(gameInstallation, manifest.TargetGame);
            if (baseClient is not null)
            {
                return CreateInstallationDisplayItem(gameInstallation, baseClient, manifest.TargetGame);
            }
        }

        return CreateManifestDisplayItem(manifest, isEnabled: true);
    }
}<|MERGE_RESOLUTION|>--- conflicted
+++ resolved
@@ -16,14 +16,6 @@
 using GenHub.Core.Models.Manifest;
 using GenHub.Core.Models.Results;
 using Microsoft.Extensions.Logging;
-<<<<<<< HEAD
-using System;
-using System.Collections.Generic;
-using System.Collections.ObjectModel;
-using System.Linq;
-using System.Threading.Tasks;
-=======
->>>>>>> b3d5a224
 
 namespace GenHub.Features.GameProfiles.Services;
 
@@ -385,28 +377,6 @@
         };
     }
 
-    private static ObservableCollection<ContentDisplayItem> CloneWithEnabledState(
-        ObservableCollection<ContentDisplayItem> items,
-        HashSet<string> enabledIds)
-    {
-        return new ObservableCollection<ContentDisplayItem>(
-            items.Select(item => new ContentDisplayItem
-            {
-                Id = item.Id,
-                ManifestId = item.ManifestId,
-                DisplayName = item.DisplayName,
-                Description = item.Description,
-                Version = item.Version,
-                ContentType = item.ContentType,
-                GameType = item.GameType,
-                InstallationType = item.InstallationType,
-                Publisher = item.Publisher,
-                SourceId = item.SourceId,
-                GameClientId = item.GameClientId,
-                IsEnabled = enabledIds.Contains(item.ManifestId),
-            }));
-    }
-
     private (string ForManifestId, string ForDisplay) GetVersionStrings(string? detectedVersion)
     {
         var isUnknown = string.IsNullOrEmpty(detectedVersion) ||
