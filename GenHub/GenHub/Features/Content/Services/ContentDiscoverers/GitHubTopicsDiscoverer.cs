using System;
using System.Collections.Generic;
using System.Linq;
using System.Threading;
using System.Threading.Tasks;
using GenHub.Core.Constants;
using GenHub.Core.Interfaces.Content;
using GenHub.Core.Interfaces.GitHub;
using GenHub.Core.Models.Content;
using GenHub.Core.Models.Enums;
using GenHub.Core.Models.GitHub;
using GenHub.Core.Models.Manifest;
using GenHub.Core.Models.Results;
using GenHub.Features.Content.Services.Helpers;
using Microsoft.Extensions.Caching.Memory;
using Microsoft.Extensions.Logging;

namespace GenHub.Features.Content.Services.ContentDiscoverers;

/// <summary>
/// Discovers content from GitHub repositories by searching for specific topics.
/// This enables community-contributed content to be discovered automatically
/// when users tag their repositories with topics like "genhub" or "generalsonline".
/// </summary>
public partial class GitHubTopicsDiscoverer(
    IGitHubApiClient gitHubApiClient,
    ILogger<GitHubTopicsDiscoverer> logger,
    IMemoryCache cache) : IContentDiscoverer
{
    [System.Text.RegularExpressions.GeneratedRegex(@"[^\d]")]
    private static partial System.Text.RegularExpressions.Regex NonDigitRegex();

    /// <summary>Maximum number of tags to include in search result.</summary>
    private const int MaxTagsToInclude = 10;

    /// <summary>Rate limit delay between API calls in milliseconds.</summary>
    private static readonly TimeSpan RateLimitDelay = TimeSpan.FromMilliseconds(100);

    private readonly SemaphoreSlim _rateLimitSemaphore = new(1, 1);

    // Topics to search for, in priority order
    private readonly List<string> _discoveryTopics =
    [
        GitHubTopicsConstants.GenHubTopic,
        GitHubTopicsConstants.GeneralsOnlineTopic,
        GitHubTopicsConstants.GeneralsModTopic,
        GitHubTopicsConstants.ZeroHourModTopic,
    ];

    /// <summary>
    /// Patterns that indicate variant-based releases that should be split.
    /// </summary>
    private static partial class VariantPatterns
    {
        /// <summary>
        /// Regex to match resolution patterns like 1920x1080, 2560x1440, etc.
        /// </summary>
        [System.Text.RegularExpressions.GeneratedRegex(@"\d{3,4}x\d{3,4}", System.Text.RegularExpressions.RegexOptions.Compiled)]
        public static partial System.Text.RegularExpressions.Regex ResolutionPattern();

        /// <summary>
        /// Regex to match non-digit characters.
        /// </summary>
        [System.Text.RegularExpressions.GeneratedRegex(@"[^\d]", System.Text.RegularExpressions.RegexOptions.Compiled)]
        public static partial System.Text.RegularExpressions.Regex NonDigitPattern();

        /// <summary>
        /// Common resolution display names for user-friendly output.
        /// </summary>
        public static readonly Dictionary<string, string> ResolutionDisplayNames = new(StringComparer.OrdinalIgnoreCase)
        {
            { "1280x720", "720p" },
            { "1366x768", "768p" },
            { "1600x900", "900p" },
            { "1920x1080", "1080p" },
            { "2560x1440", "1440p" },
            { "3840x2160", "4K" },
            { "5120x2880", "5K" },
            { "7680x4320", "8K" },
        };

        /// <summary>
        /// File extensions that are archives and should be checked for variants.
        /// </summary>
        public static readonly string[] ArchiveExtensions =
        [
            ".zip", ".7z", ".rar", ".tar.gz", ".tgz",
        ];

        /// <summary>
        /// Filenames to exclude from variant splitting (source code, etc.).
        /// </summary>
        public static readonly string[] ExcludedPatterns =
        [
            "source", "src", "debug", "symbols", "pdb",
        ];
    }

    /// <inheritdoc />
    public string SourceName => GitHubTopicsConstants.DiscovererSourceName;

    /// <inheritdoc />
    public string Description => GitHubTopicsConstants.DiscovererDescription;

    /// <inheritdoc />
    public bool IsEnabled => true;

    /// <inheritdoc />
    public ContentSourceCapabilities Capabilities =>
        ContentSourceCapabilities.RequiresDiscovery |
        ContentSourceCapabilities.SupportsPackageAcquisition;

    /// <inheritdoc />
    public async Task<OperationResult<IEnumerable<ContentSearchResult>>> DiscoverAsync(
        ContentSearchQuery query,
        CancellationToken cancellationToken = default)
    {
        var results = new List<ContentSearchResult>();
        var processedRepoIds = new HashSet<long>(); // Avoid duplicates across topics

        try
        {
            logger.LogInformation("Starting GitHub Topics discovery for topics: {Topics}", string.Join(", ", _discoveryTopics));

            foreach (var topic in _discoveryTopics)
            {
                cancellationToken.ThrowIfCancellationRequested();

                var searchResponse = await SearchRepositoriesByTopicWithCacheAsync(
                    topic,
                    perPage: GitHubTopicsConstants.DefaultPerPage,
                    page: 1,
                    cancellationToken).ConfigureAwait(false);

                foreach (var repo in searchResponse.Items)
                {
                    cancellationToken.ThrowIfCancellationRequested();

                    // Skip if already processed (repo might have multiple matching topics)
                    if (!processedRepoIds.Add(repo.Id))
                    {
                        continue;
                    }

                    // Skip archived or disabled repos
                    if (repo.IsArchived || repo.IsDisabled)
                    {
                        logger.LogDebug("Skipping archived/disabled repository: {Repo}", repo.FullName);
                        continue;
                    }

                    // Skip forks (unless they have GenHub topic explicitly)
                    if (repo.IsFork && !repo.Topics.Contains(GitHubTopicsConstants.GenHubTopic, StringComparer.OrdinalIgnoreCase))
                    {
                        logger.LogDebug("Skipping fork without genhub topic: {Repo}", repo.FullName);
                        continue;
                    }

                    if (repo.Name.Equals(AppConstants.GitHubRepositoryName, StringComparison.OrdinalIgnoreCase))
                    {
                        logger.LogDebug("Skipping system repository: {Repo}", repo.FullName);
                        continue;
                    }

                    // Try to get latest release for version info
                    GitHubRelease? latestRelease = null;
                    try
                    {
                        // Apply rate limiting
                        await _rateLimitSemaphore.WaitAsync(cancellationToken).ConfigureAwait(false);
                        try
                        {
                            latestRelease = await gitHubApiClient.GetLatestReleaseAsync(
                                repo.Owner.Login,
                                repo.Name,
                                cancellationToken).ConfigureAwait(false);
                        }
                        finally
                        {
                            // Add delay before releasing semaphore to maintain rate limit
                            await Task.Delay(RateLimitDelay, cancellationToken).ConfigureAwait(false);
                            _rateLimitSemaphore.Release();
                        }
                    }
                    catch (Exception ex)
                    {
                        logger.LogDebug(ex, "No releases found for {Repo}, will use repo info", repo.FullName);
                    }

                    // Create search results (may return multiple for multi-asset releases)
                    var contentResults = CreateSearchResults(repo, latestRelease, topic);

                    // Apply search filters and add matching results
                    foreach (var contentResult in contentResults)
                    {
                        if (MatchesQuery(contentResult, query))
                        {
                            results.Add(contentResult);
                        }
                    }
                }
            }

            logger.LogInformation("GitHub Topics discovery found {Count} repositories", results.Count);
            return OperationResult<IEnumerable<ContentSearchResult>>.CreateSuccess(results);
        }
        catch (OperationCanceledException)
        {
            logger.LogInformation("GitHub Topics discovery was cancelled");
            throw;
        }
        catch (Exception ex)
        {
            logger.LogError(ex, "GitHub Topics discovery failed");
            return OperationResult<IEnumerable<ContentSearchResult>>.CreateFailure($"GitHub Topics discovery failed: {ex.Message}");
        }
    }

    [System.Text.RegularExpressions.GeneratedRegex(@"(\d{3,4}x\d{3,4})")]
    private static partial System.Text.RegularExpressions.Regex MyRegex();

    /// <summary>
    /// Infers ContentType from repository topics.
    /// </summary>
    private static (ContentType Type, bool IsInferred) InferContentTypeFromTopics(List<string> topics)
    {
        // Check for explicit type topics
        if (topics.Contains(GitHubTopicsConstants.GameClientTopic, StringComparer.OrdinalIgnoreCase))
        {
            return (ContentType.GameClient, false);
        }

        if (topics.Contains(GitHubTopicsConstants.ModTopic, StringComparer.OrdinalIgnoreCase) ||
            topics.Contains(GitHubTopicsConstants.GeneralsModTopic, StringComparer.OrdinalIgnoreCase) ||
            topics.Contains(GitHubTopicsConstants.ZeroHourModTopic, StringComparer.OrdinalIgnoreCase))
        {
            return (ContentType.Mod, false);
        }

        if (topics.Contains(GitHubTopicsConstants.MapPackTopic, StringComparer.OrdinalIgnoreCase))
        {
            return (ContentType.MapPack, false);
        }

        if (topics.Contains(GitHubTopicsConstants.AddonTopic, StringComparer.OrdinalIgnoreCase))
        {
            return (ContentType.Addon, false);
        }

        if (topics.Contains(GitHubTopicsConstants.PatchTopic, StringComparer.OrdinalIgnoreCase))
        {
            return (ContentType.Patch, false);
        }

        if (topics.Contains(GitHubTopicsConstants.LanguagePackTopic, StringComparer.OrdinalIgnoreCase))
        {
            return (ContentType.LanguagePack, false);
        }

        if (topics.Contains(GitHubTopicsConstants.MissionTopic, StringComparer.OrdinalIgnoreCase))
        {
            return (ContentType.Mission, false);
        }

        if (topics.Contains(GitHubTopicsConstants.MapTopic, StringComparer.OrdinalIgnoreCase))
        {
            return (ContentType.Map, false);
        }

        // No explicit type found, will need inference
        return (ContentType.Addon, true);
    }

    /// <summary>
    /// Infers GameType from repository topics.
    /// </summary>
    private static (GameType Type, bool IsInferred) InferGameTypeFromTopics(List<string> topics)
    {
        // Check for game-specific topics
        if (topics.Contains(GitHubTopicsConstants.ZeroHourModTopic, StringComparer.OrdinalIgnoreCase))
        {
            return (GameType.ZeroHour, false);
        }

        if (topics.Contains(GitHubTopicsConstants.GeneralsModTopic, StringComparer.OrdinalIgnoreCase))
        {
            // Check if also has ZH topic - use exact matching instead of substring matching
            if (topics.Any(t => t.Equals("zh", StringComparison.OrdinalIgnoreCase) ||
                               t.Equals("zerohour", StringComparison.OrdinalIgnoreCase) ||
                               t.Equals("zero-hour", StringComparison.OrdinalIgnoreCase)))
            {
                return (GameType.ZeroHour, false);
            }

            return (GameType.Generals, false);
        }

        // Generals Online content is typically for Zero Hour
        if (topics.Contains(GitHubTopicsConstants.GeneralsOnlineTopic, StringComparer.OrdinalIgnoreCase))
        {
            return (GameType.ZeroHour, false);
        }

        // Default to ZeroHour (most common) with inference flag
        return (GameType.ZeroHour, true);
    }

    /// <summary>
    /// Checks if a search result matches the query criteria.
    /// </summary>
    private static bool MatchesQuery(ContentSearchResult result, ContentSearchQuery query)
    {
        // Filter by search term
        if (!string.IsNullOrWhiteSpace(query.SearchTerm))
        {
            var searchTerm = query.SearchTerm;
            var matchesName = result.Name?.Contains(searchTerm, StringComparison.OrdinalIgnoreCase) == true;
            var matchesDescription = result.Description?.Contains(searchTerm, StringComparison.OrdinalIgnoreCase) == true;
            var matchesAuthor = result.AuthorName?.Contains(searchTerm, StringComparison.OrdinalIgnoreCase) == true;
            var matchesTags = result.Tags.Any(t => t.Contains(searchTerm, StringComparison.OrdinalIgnoreCase));

            if (!matchesName && !matchesDescription && !matchesAuthor && !matchesTags)
            {
                return false;
            }
        }

        // Filter by content type
        if (query.ContentType.HasValue && result.ContentType != query.ContentType.Value)
        {
            return false;
        }

        // Filter by game type
        if (query.TargetGame.HasValue && result.TargetGame != query.TargetGame.Value)
        {
            return false;
        }

        return true;
    }

    /// <summary>
    /// Determines if release assets should be split into separate content entries.
    /// Detects standalone game files and variant-based archives (resolution packs, language packs).
    /// </summary>
    private static bool ShouldSplitAssets(GitHubRelease release)
    {
        if (release.Assets == null || release.Assets.Count <= 1)
            return false;

        // Count standalone files (non-archive extensions)
<<<<<<< HEAD
        string[] standaloneExtensions = [".big", ".csf", ".ini", ".w3d", ".dds", ".tga"];
=======
        string[] standaloneExtensions = [".big", ".csf", ".ini", ".w3d", ".dds", ".tga", ".zip"];
>>>>>>> fb3af4cc
        var standaloneCount = release.Assets.Count(a =>
            standaloneExtensions.Any(ext => a.Name.EndsWith(ext, StringComparison.OrdinalIgnoreCase)));

        if (standaloneCount > 1)
            return true;

        // Check 2: Multiple archives with resolution variants
        var archiveAssets = release.Assets
            .Where(a => !IsSourceCodeAsset(a.Name) && IsArchiveAsset(a.Name))
            .ToList();

        if (archiveAssets.Count > 1 && HasVariantPattern(archiveAssets))
            return true;

        return false;
    }

    /// <summary>
    /// Checks if assets contain variant patterns (resolutions, languages, etc.).
    /// </summary>
    private static bool HasVariantPattern(List<GitHubReleaseAsset> assets)
    {
        // Check for resolution variants
        var resolutionMatches = assets
            .Select(a => VariantPatterns.ResolutionPattern().Match(a.Name))
            .Where(m => m.Success)
            .Select(m => m.Value)
            .Distinct()
            .ToList();

        if (resolutionMatches.Count > 1)
            return true;

        // Check for language variants (reuse existing language patterns)
        var languagePatterns = new[]
        {
            "english", "russian", "spanish", "french", "german",
            "chinese", "japanese", "korean", "italian", "portuguese",
        };

        var languageMatches = assets
            .Select(a => a.Name.ToLowerInvariant())
            .SelectMany(name => languagePatterns.Where(lang => name.Contains(lang)))
            .Distinct()
            .ToList();

        if (languageMatches.Count > 1)
            return true;

        return false;
    }

    /// <summary>
    /// Checks if an asset is a source code archive (should be excluded from splitting).
    /// </summary>
    private static bool IsSourceCodeAsset(string assetName)
    {
        var lowerName = assetName.ToLowerInvariant();

        // GitHub auto-generated source archives
        if (lowerName == "source code (zip)" || lowerName == "source code (tar.gz)")
            return true;

        // Check for source-related patterns
        if (VariantPatterns.ExcludedPatterns.Any(p => lowerName.Contains(p)))
            return true;

        return false;
    }

    /// <summary>
    /// Checks if an asset is an archive file.
    /// </summary>
    private static bool IsArchiveAsset(string assetName)
    {
        var lowerName = assetName.ToLowerInvariant();
        return VariantPatterns.ArchiveExtensions.Any(ext => lowerName.EndsWith(ext));
    }

    /// <summary>
    /// Extracts a numeric version from a release tag string.
    /// Examples: "v1.2.3" -> 123, "1.0" -> 10, "v2" -> 2, "latest" -> 0.
    /// </summary>
    private static int ExtractVersionFromTag(string? tag)
    {
        if (string.IsNullOrWhiteSpace(tag) || tag.Equals("latest", StringComparison.OrdinalIgnoreCase))
            return 0;

        // Extract all digits and concatenate
        var digits = NonDigitRegex().Replace(tag, string.Empty);

        if (string.IsNullOrEmpty(digits))
            return 0;

        // Take first 9 digits to avoid overflow
        if (digits.Length > 9)
            digits = digits[..9];

        return int.TryParse(digits, out var version) ? version : 0;
    }

    /// <summary>
    /// Extracts a variant name from an asset filename.
    /// Detects resolutions (1920x1080 → "1080p"), languages, and other patterns.
    /// </summary>
    private static string ExtractAssetVariant(string assetName)
    {
        var nameWithoutExt = System.IO.Path.GetFileNameWithoutExtension(assetName);

        // Handle double extensions like .tar.gz
        if (nameWithoutExt.EndsWith(".tar", StringComparison.OrdinalIgnoreCase))
            nameWithoutExt = System.IO.Path.GetFileNameWithoutExtension(nameWithoutExt);

        // Check for resolution pattern first (most specific)
        var resolutionMatch = VariantPatterns.ResolutionPattern().Match(nameWithoutExt);
        if (resolutionMatch.Success)
        {
            var resolution = resolutionMatch.Value;

            // Return friendly name if available, otherwise raw resolution
            return VariantPatterns.ResolutionDisplayNames.TryGetValue(resolution, out var displayName)
                ? displayName
                : resolution;
        }

        // Check for language patterns
        var languagePatterns = new Dictionary<string, string>(StringComparer.OrdinalIgnoreCase)
        {
            { "english", "English" },
            { "russian", "Russian" },
            { "spanish", "Spanish" },
            { "french", "French" },
            { "german", "German" },
            { "chinese", "Chinese" },
            { "japanese", "Japanese" },
            { "korean", "Korean" },
            { "italian", "Italian" },
            { "portuguese", "Portuguese" },
        };

        // Check if filename contains a resolution (e.g., 1920x1080)
        // Note: Resolution matching is already handled by VariantPatterns.ResolutionPattern() above.
        foreach (var (pattern, displayName) in languagePatterns)
        {
            if (nameWithoutExt.Contains(pattern, StringComparison.OrdinalIgnoreCase))
                return displayName;
        }

        // Fallback: extract meaningful suffix
        var parts = nameWithoutExt.Split(['_', '-', '.'], StringSplitOptions.RemoveEmptyEntries);
        if (parts.Length > 1)
        {
            // Return last meaningful part (often the variant)
            return parts[^1];
        }

        return nameWithoutExt;
    }

    /// <summary>
    /// Searches for repositories by topic with caching to reduce API calls.
    /// </summary>
    private async Task<GitHubRepositorySearchResponse> SearchRepositoriesByTopicWithCacheAsync(
        string topic,
        int perPage,
        int page,
        CancellationToken cancellationToken)
    {
        var cacheKey = $"github_topic_{topic}_{perPage}_{page}";
        var result = await cache.GetOrCreateAsync(cacheKey, async entry =>
        {
            entry.AbsoluteExpirationRelativeToNow = TimeSpan.FromMinutes(GitHubTopicsConstants.CacheDurationMinutes);
            return await gitHubApiClient.SearchRepositoriesByTopicAsync(topic, perPage, page, cancellationToken).ConfigureAwait(false);
        }).ConfigureAwait(false);
        return result ?? new GitHubRepositorySearchResponse();
    }

    /// <summary>
    /// Creates ContentSearchResults from a repository and optional release.
    /// Detects multi-asset releases and creates separate results for each variant.
    /// </summary>
    private List<ContentSearchResult> CreateSearchResults(
        GitHubRepositorySearchItem repo,
        GitHubRelease? latestRelease,
        string sourceTopic)
    {
        var results = new List<ContentSearchResult>();

        // Check if this is a multi-variant release
        if (latestRelease != null && ShouldSplitAssets(latestRelease))
        {
            // Filter to only content assets (exclude source code)
            var contentAssets = latestRelease.Assets
                .Where(a => !IsSourceCodeAsset(a.Name))
                .ToList();

            logger.LogInformation(
                "Detected multi-variant release for {Repo}: {AssetCount} content assets",
                repo.FullName,
                contentAssets.Count);

            // Create separate result for each content asset
            foreach (var asset in contentAssets)
            {
                var assetResult = CreateSearchResultForAsset(repo, latestRelease, asset, sourceTopic);
                results.Add(assetResult);
            }
        }
        else
        {
            // Single result for the entire release
            var result = CreateSearchResult(repo, latestRelease, sourceTopic);
            results.Add(result);
        }

        return results;
    }

    /// <summary>
    /// Creates a ContentSearchResult for a single release asset.
    /// </summary>
    private ContentSearchResult CreateSearchResultForAsset(
        GitHubRepositorySearchItem repo,
        GitHubRelease release,
        GitHubReleaseAsset asset,
        string sourceTopic)
    {
        // Infer content type from topics first, then fall back to name-based inference
        var (contentType, isTypeInferred) = InferContentTypeFromTopics(repo.Topics);
        if (isTypeInferred)
        {
            var nameInference = GitHubInferenceHelper.InferContentType(repo.Name, release.Name);
            contentType = nameInference.Type;
        }

        // Infer game type
        var (gameType, isGameInferred) = InferGameTypeFromTopics(repo.Topics);
        if (isGameInferred)
        {
            var nameInference = GitHubInferenceHelper.InferTargetGame(repo.Name, release.Name);
            gameType = nameInference.Type;
        }

        // Extract asset variant name (e.g., "English" from "0_ImprovedMenusEnglish.big")
        var assetVariant = ExtractAssetVariant(asset.Name);

        // Generate unique manifest ID including asset variant
        // Content name: reponame + variantname (owner is publisher, tag is version)
        // This ensures each variant gets a unique ID after normalization
        var version = release.TagName ?? "latest";
        var userVersion = ExtractVersionFromTag(version);
        var contentName = $"{repo.Name}{assetVariant}";

        var manifestId = ManifestIdGenerator.GeneratePublisherContentId(
            repo.Owner.Login,
            contentType,
            contentName,
            userVersion);

        var result = new ContentSearchResult
        {
            Id = manifestId,
            Name = $"{repo.Name} ({assetVariant})", // Show variant in name
            Description = repo.Description ?? $"Community content from {repo.Owner.Login}/{repo.Name}",
            Version = version,
            AuthorName = repo.Owner.Login,
            ContentType = contentType,
            TargetGame = gameType,
            IsInferred = isTypeInferred || isGameInferred,
            ProviderName = SourceName,
            RequiresResolution = true,
            ResolverId = GitHubConstants.GitHubReleaseResolverId,
            SourceUrl = repo.HtmlUrl,
            LastUpdated = release.PublishedAt?.DateTime ?? repo.UpdatedAt,
            DownloadSize = asset.Size,
        };

        // Add tags from topics
        foreach (var topic in repo.Topics.Take(MaxTagsToInclude))
        {
            result.Tags.Add(topic);
        }

        // Add variant tag
        result.Tags.Add(assetVariant.ToLowerInvariant());

        // Add resolver metadata
        result.ResolverMetadata[GitHubConstants.OwnerMetadataKey] = repo.Owner.Login;
        result.ResolverMetadata[GitHubConstants.RepoMetadataKey] = repo.Name;
        result.ResolverMetadata[GitHubConstants.TagMetadataKey] = version;
        result.ResolverMetadata[GitHubTopicsConstants.SourceTopicMetadataKey] = sourceTopic;
        result.ResolverMetadata[GitHubTopicsConstants.StarCountMetadataKey] = repo.StargazersCount.ToString();
        result.ResolverMetadata[GitHubTopicsConstants.ForkCountMetadataKey] = repo.ForksCount.ToString();
        result.ResolverMetadata["asset-name"] = asset.Name; // Store asset name for resolution
        if (!string.IsNullOrEmpty(repo.Language))
        {
            result.ResolverMetadata[GitHubTopicsConstants.LanguageMetadataKey] = repo.Language;
        }

        // Store the single asset for resolution
        result.SetData(new GitHubArtifact
        {
            Name = asset.Name,
            DownloadUrl = asset.BrowserDownloadUrl,
            SizeInBytes = asset.Size,
            IsRelease = true,
        });

        return result;
    }

    /// <summary>
    /// Creates a ContentSearchResult from a repository and optional release.
    /// </summary>
    private ContentSearchResult CreateSearchResult(
        GitHubRepositorySearchItem repo,
        GitHubRelease? latestRelease,
        string sourceTopic)
    {
        // Infer content type from topics first, then fall back to name-based inference
        var (contentType, isTypeInferred) = InferContentTypeFromTopics(repo.Topics);
        if (isTypeInferred)
        {
            var nameInference = GitHubInferenceHelper.InferContentType(repo.Name, latestRelease?.Name);
            contentType = nameInference.Type;
        }

        // Infer game type
        var (gameType, isGameInferred) = InferGameTypeFromTopics(repo.Topics);
        if (isGameInferred)
        {
            var nameInference = GitHubInferenceHelper.InferTargetGame(repo.Name, latestRelease?.Name);
            gameType = nameInference.Type;
        }

        // Generate manifest ID
        var version = latestRelease?.TagName ?? "latest";
        var manifestId = ManifestIdGenerator.GenerateGitHubContentId(
            repo.Owner.Login,
            repo.Name,
            contentType,
            version);

        var result = new ContentSearchResult
        {
            Id = manifestId,
            Name = repo.Name,
            Description = repo.Description ?? $"Community content from {repo.Owner.Login}/{repo.Name}",
            Version = version,
            AuthorName = repo.Owner.Login,
            ContentType = contentType,
            TargetGame = gameType,
            IsInferred = isTypeInferred || isGameInferred,
            ProviderName = SourceName,
            RequiresResolution = true,
            ResolverId = GitHubConstants.GitHubReleaseResolverId, // Use existing GitHub resolver
            SourceUrl = repo.HtmlUrl,
            LastUpdated = latestRelease?.PublishedAt?.DateTime ?? repo.UpdatedAt,
            DownloadSize = latestRelease?.Assets.Sum(a => a.Size) ?? 0,
        };

        // Add tags from topics
        foreach (var topic in repo.Topics.Take(MaxTagsToInclude))
        {
            result.Tags.Add(topic);
        }

        // Add resolver metadata
        result.ResolverMetadata[GitHubConstants.OwnerMetadataKey] = repo.Owner.Login;
        result.ResolverMetadata[GitHubConstants.RepoMetadataKey] = repo.Name;
        result.ResolverMetadata[GitHubConstants.TagMetadataKey] = version;
        result.ResolverMetadata[GitHubTopicsConstants.SourceTopicMetadataKey] = sourceTopic;
        result.ResolverMetadata[GitHubTopicsConstants.StarCountMetadataKey] = repo.StargazersCount.ToString();
        result.ResolverMetadata[GitHubTopicsConstants.ForkCountMetadataKey] = repo.ForksCount.ToString();
        if (!string.IsNullOrEmpty(repo.Language))
        {
            result.ResolverMetadata[GitHubTopicsConstants.LanguageMetadataKey] = repo.Language;
        }

        // Store full release data for resolution
        if (latestRelease != null)
        {
            result.SetData(latestRelease);
        }
        else
        {
            result.SetData(repo.ToRepository());
        }

        return result;
    }
}<|MERGE_RESOLUTION|>--- conflicted
+++ resolved
@@ -350,11 +350,7 @@
             return false;
 
         // Count standalone files (non-archive extensions)
-<<<<<<< HEAD
-        string[] standaloneExtensions = [".big", ".csf", ".ini", ".w3d", ".dds", ".tga"];
-=======
         string[] standaloneExtensions = [".big", ".csf", ".ini", ".w3d", ".dds", ".tga", ".zip"];
->>>>>>> fb3af4cc
         var standaloneCount = release.Assets.Count(a =>
             standaloneExtensions.Any(ext => a.Name.EndsWith(ext, StringComparison.OrdinalIgnoreCase)));
 
