--- conflicted
+++ resolved
@@ -22,7 +22,7 @@
     ILogger logger
 ) : IContentProvider
 {
-    private readonly ILogger _logger = logger ?? throw new ArgumentNullException(nameof(logger));
+    private readonly ILogger logger = logger ?? throw new ArgumentNullException(nameof(logger));
     private readonly IContentValidator _contentValidator = contentValidator ?? throw new ArgumentNullException(nameof(contentValidator));
 
     /// <inheritdoc />
@@ -39,34 +39,6 @@
         ContentSourceCapabilities.RequiresDiscovery |
         ContentSourceCapabilities.SupportsPackageAcquisition;
 
-<<<<<<< HEAD
-=======
-    /// <summary>
-    /// Gets the logger for this provider.
-    /// </summary>
-    protected ILogger Logger => _logger;
-
-    /// <summary>
-    /// Gets the content validator for manifest validation.
-    /// </summary>
-    protected IContentValidator ContentValidator => _contentValidator;
-
-    /// <summary>
-    /// Gets the discoverer for this provider.
-    /// </summary>
-    protected abstract IContentDiscoverer? Discoverer { get; }
-
-    /// <summary>
-    /// Gets the resolver for this provider.
-    /// </summary>
-    protected abstract IContentResolver Resolver { get; }
-
-    /// <summary>
-    /// Gets the deliverer for this provider.
-    /// </summary>
-    protected abstract IContentDeliverer Deliverer { get; }
-
->>>>>>> fc1d1793
     /// <inheritdoc />
     public virtual async Task<OperationResult<IEnumerable<ContentSearchResult>>> SearchAsync(
         ContentSearchQuery query,
@@ -74,21 +46,11 @@
     {
         Logger.LogDebug("Starting {ProviderName} search for: {SearchTerm}", SourceName, query.SearchTerm);
 
-<<<<<<< HEAD
         // Get provider definition for data-driven configuration (if available)
         var providerDefinition = GetProviderDefinition();
 
         // Step 1: Discovery - use provider-aware overload if definition is available
         var discoveryResult = await Discoverer.DiscoverAsync(providerDefinition, query, cancellationToken);
-=======
-        // Step 1: Discovery
-        if (Discoverer == null)
-        {
-            return OperationResult<IEnumerable<ContentSearchResult>>.CreateSuccess(Enumerable.Empty<ContentSearchResult>());
-        }
-
-        var discoveryResult = await Discoverer.DiscoverAsync(query, cancellationToken);
->>>>>>> fc1d1793
         if (!discoveryResult.Success || discoveryResult.Data == null)
         {
             return OperationResult<IEnumerable<ContentSearchResult>>.CreateFailure(
@@ -237,7 +199,7 @@
     /// <summary>
     /// Gets the logger for this provider.
     /// </summary>
-    protected ILogger Logger => _logger;
+    protected ILogger Logger => logger;
 
     /// <summary>
     /// Gets the content validator for manifest validation.
