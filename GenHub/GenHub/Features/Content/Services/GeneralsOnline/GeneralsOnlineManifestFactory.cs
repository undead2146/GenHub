using GenHub.Core.Constants;
using GenHub.Core.Interfaces.Content;
using GenHub.Core.Models.Enums;
using GenHub.Core.Models.GeneralsOnline;
using GenHub.Core.Models.Manifest;
using Microsoft.Extensions.Logging;
using System;
using System.Collections.Generic;
using System.IO;
using System.Linq;
using System.Security.Cryptography;
using System.Threading;
using System.Threading.Tasks;

namespace GenHub.Features.Content.Services.GeneralsOnline;

/// <summary>
/// Factory for creating and updating Generals Online content manifests.
/// Creates separate manifests for each game client variant (30Hz and 60Hz),
/// plus a shared QuickMatch MapPack manifest required for multiplayer.
/// </summary>
public class GeneralsOnlineManifestFactory(ILogger<GeneralsOnlineManifestFactory> logger) : IPublisherManifestFactory
{
    /// <summary>
    /// Creates three content manifests from a GeneralsOnline release:
    /// - 30Hz game client variant
    /// - 60Hz game client variant
    /// - QuickMatch MapPack (required for multiplayer)
    /// This creates the initial manifests with download URLs.
    /// </summary>
    /// <param name="release">The GeneralsOnlineRelease to create the manifests from.</param>
    /// <returns>A list containing three ContentManifest instances.</returns>
    public static List<ContentManifest> CreateManifests(GeneralsOnlineRelease release)
    {
        List<ContentManifest> manifests = [];

        // Create manifest for 30Hz variant
        manifests.Add(CreateVariantManifest(release, GeneralsOnlineConstants.Variant30HzSuffix, GameClientConstants.GeneralsOnline30HzDisplayName));

        // Create manifest for 60Hz variant
        manifests.Add(CreateVariantManifest(release, GeneralsOnlineConstants.Variant60HzSuffix, GameClientConstants.GeneralsOnline60HzDisplayName));

        // Create manifest for QuickMatch MapPack (required dependency for both variants)
        manifests.Add(CreateQuickMatchMapPackManifest(release));

        return manifests;
    }

    /// <summary>
    /// Parses a Generals Online version string to extract a numeric user version for manifest IDs.
    /// Converts versions like "111825_QFE2" (Nov 18, 2025) to a numeric value like 1118252.
    /// NOTE: Format is dictated by Generals Online CDN API (MMDDYY_QFE#), not our choice.
    /// This method converts it to a sortable numeric format.
    /// </summary>
    /// <param name="version">The version string (e.g., "111825_QFE2").</param>
    /// <returns>A numeric version suitable for manifest IDs.</returns>
    private static int ParseVersionForManifestId(string version)
    {
        try
        {
            var parts = version.Split(GeneralsOnlineConstants.QfeSeparator, StringSplitOptions.RemoveEmptyEntries);
            if (parts.Length != 2)
            {
                return 0;
            }

            var datePart = parts[0]; // "101525"
            var qfePart = parts[1].Replace("QFE", string.Empty, StringComparison.OrdinalIgnoreCase);

            if (!int.TryParse(datePart, out var dateValue) || !int.TryParse(qfePart, out var qfeValue))
            {
                return 0;
            }

            // Combine: 101525 * 10 + 5 = 1015255
            return (dateValue * 10) + qfeValue;
        }
        catch
        {
            return 0;
        }
    }

    /// <summary>
    /// Creates a release info object from a content manifest.
    /// </summary>
    private static GeneralsOnlineRelease CreateReleaseFromManifest(ContentManifest manifest)
    {
        var zipFile = manifest.Files.FirstOrDefault(f =>
            f.DownloadUrl?.EndsWith(GeneralsOnlineConstants.PortableExtension, StringComparison.OrdinalIgnoreCase) == true);

        return new GeneralsOnlineRelease
        {
            Version = manifest.Version ?? "unknown",
            VersionDate = DateTime.Now,
            ReleaseDate = manifest.Metadata?.ReleaseDate ?? DateTime.Now,
            PortableUrl = zipFile?.DownloadUrl ?? string.Empty,
            PortableSize = zipFile?.Size, // Use actual file size, null if unknown
            Changelog = manifest.Metadata?.ChangelogUrl,
        };
    }

    /// <summary>
    /// Creates a ManifestFile for a map file, normalizing the relative path.
    /// </summary>
    /// <param name="relativePath">The relative path from the extract directory.</param>
    /// <param name="fileInfo">The file information.</param>
    /// <param name="hash">The SHA-256 hash of the file.</param>
    /// <returns>A ManifestFile configured for user maps directory installation.</returns>
    private static ManifestFile CreateMapManifestFile(string relativePath, FileInfo fileInfo, string hash)
    {
        // For maps, the relative path should be relative to the Maps directory
        // e.g., "Maps/SomeMap/SomeMap.map" -> "SomeMap/SomeMap.map"
        var mapRelativePath = relativePath;
        if (relativePath.StartsWith(GeneralsOnlineConstants.MapsSubdirectory + Path.DirectorySeparatorChar, StringComparison.OrdinalIgnoreCase) ||
            relativePath.StartsWith(GeneralsOnlineConstants.MapsSubdirectory + "/", StringComparison.OrdinalIgnoreCase))
        {
            mapRelativePath = relativePath[(GeneralsOnlineConstants.MapsSubdirectory.Length + 1)..];
        }

        return new ManifestFile
        {
            RelativePath = mapRelativePath,
            Size = fileInfo.Length,
            Hash = hash,
            SourceType = ContentSourceType.ContentAddressable,
            SourcePath = fileInfo.FullName,
            InstallTarget = ContentInstallTarget.UserMapsDirectory,
            IsExecutable = false,
        };
    }

    /// <summary>
    /// Creates a content manifest for the QuickMatch MapPack.
    /// This manifest contains all maps required for GeneralsOnline QuickMatch multiplayer.
    /// </summary>
    /// <param name="release">The Generals Online release information.</param>
    /// <returns>A content manifest for the QuickMatch MapPack.</returns>
    private static ContentManifest CreateQuickMatchMapPackManifest(GeneralsOnlineRelease release)
    {
        var userVersion = ParseVersionForManifestId(release.Version);

        var manifestId = ManifestId.Create(ManifestIdGenerator.GeneratePublisherContentId(
            PublisherTypeConstants.GeneralsOnline,
            ContentType.MapPack,
            GeneralsOnlineConstants.QuickMatchMapPackSuffix,
            userVersion));

        return new ContentManifest
        {
            Id = manifestId,
            Name = GeneralsOnlineConstants.QuickMatchMapPackDisplayName,
            Version = release.Version,
            ContentType = ContentType.MapPack,
            TargetGame = GameType.ZeroHour,
            Publisher = new PublisherInfo
            {
                Name = GeneralsOnlineConstants.PublisherName,
                PublisherType = PublisherTypeConstants.GeneralsOnline,
                Website = GeneralsOnlineConstants.WebsiteUrl,
                SupportUrl = GeneralsOnlineConstants.SupportUrl,
                ContentIndexUrl = GeneralsOnlineConstants.DownloadPageUrl,
                UpdateCheckIntervalHours = GeneralsOnlineConstants.UpdateCheckIntervalHours,
            },
            Metadata = new ContentMetadata
            {
                Description = GeneralsOnlineConstants.QuickMatchMapPackDescription,
                ReleaseDate = release.ReleaseDate,
                IconUrl = GeneralsOnlineConstants.IconUrl,
                Tags = ["maps", "multiplayer", "quickmatch", "competitive"],
                ChangelogUrl = release.Changelog,
            },
            Files = [], // Files will be populated during extraction
            Dependencies = [

                // MapPack requires Zero Hour installation
                GeneralsOnlineDependencyBuilder.CreateZeroHourDependencyForGeneralsOnline(),
            ],
        };
    }

    /// <summary>
    /// Creates a content manifest for a specific Generals Online variant.
    /// </summary>
    /// <param name="release">The Generals Online release information.</param>
    /// <param name="variantSuffix">The suffix for the manifest ID (e.g., "30hz").</param>
    /// <param name="displayName">The display name for this variant (e.g., "GeneralsOnline 30Hz").</param>
    /// <returns>A content manifest for the specified variant.</returns>
    private static ContentManifest CreateVariantManifest(
        GeneralsOnlineRelease release,
        string variantSuffix,
        string displayName)
    {
        // Parse version to extract numeric version (remove dots and QFE markers)
        var userVersion = ParseVersionForManifestId(release.Version);

        // Content name for GeneralsOnline (publisher is "generalsonline", content is the variant)
        // This will create IDs like: 1.1015255.generalsonline.gameclient.30hz
        var contentName = variantSuffix;

        var manifestId = ManifestId.Create(ManifestIdGenerator.GeneratePublisherContentId(
            PublisherTypeConstants.GeneralsOnline,
            ContentType.GameClient,
            contentName,
            userVersion));

        return new ContentManifest
        {
            Id = manifestId,
            Name = displayName,
            Version = release.Version,
            ContentType = ContentType.GameClient,
            TargetGame = GameType.ZeroHour,
            Publisher = new PublisherInfo
            {
                Name = GeneralsOnlineConstants.PublisherName,
                PublisherType = PublisherTypeConstants.GeneralsOnline,
                Website = GeneralsOnlineConstants.WebsiteUrl,
                SupportUrl = GeneralsOnlineConstants.SupportUrl,
                ContentIndexUrl = GeneralsOnlineConstants.DownloadPageUrl,
                UpdateCheckIntervalHours = GeneralsOnlineConstants.UpdateCheckIntervalHours,
            },
            Metadata = new ContentMetadata
            {
                Description = GeneralsOnlineConstants.ShortDescription,
                ReleaseDate = release.ReleaseDate,
                IconUrl = GeneralsOnlineConstants.IconUrl,
                Tags = [.. GeneralsOnlineConstants.Tags],
                ChangelogUrl = release.Changelog,
            },
            Files = [
                new()
                {
                    RelativePath = Path.GetFileName(release.PortableUrl),
                    DownloadUrl = release.PortableUrl,
                    Size = release.PortableSize ?? 0, // Use 0 when size is unknown
                    SourceType = ContentSourceType.RemoteDownload,
                    Hash = string.Empty,
                },
            ],
            Dependencies = variantSuffix == GeneralsOnlineConstants.Variant60HzSuffix
                ? GeneralsOnlineDependencyBuilder.GetDependenciesFor60Hz(userVersion)
                : GeneralsOnlineDependencyBuilder.GetDependenciesFor30Hz(userVersion),
        };
    }

    /// <inheritdoc />
    public string PublisherId => PublisherTypeConstants.GeneralsOnline;

    /// <inheritdoc />
    public bool CanHandle(ContentManifest manifest)
    {
        var publisherMatches = manifest.Publisher?.PublisherType?.Equals(PublisherTypeConstants.GeneralsOnline, StringComparison.OrdinalIgnoreCase) == true;
        var isGameClient = manifest.ContentType == ContentType.GameClient;
        var isMapPack = manifest.ContentType == ContentType.MapPack;
        return publisherMatches && (isGameClient || isMapPack);
    }

    /// <inheritdoc />
    public async Task<List<ContentManifest>> CreateManifestsFromExtractedContentAsync(
        ContentManifest originalManifest,
        string extractedDirectory,
        CancellationToken cancellationToken = default)
    {
        logger.LogInformation("Creating GeneralsOnline manifests from extracted content in: {Directory}", extractedDirectory);

        // Create release info from original manifest
        var release = CreateReleaseFromManifest(originalManifest);

        // Create all manifests (30Hz, 60Hz, and QuickMatch MapPack)
        var manifests = CreateManifests(release);

        // Update manifests with extracted files
        return await UpdateManifestsWithExtractedFiles(manifests, extractedDirectory, cancellationToken);
    }

    /// <inheritdoc />
    public string GetManifestDirectory(ContentManifest manifest, string extractedDirectory)
    {
        // GeneralsOnline uses the root extracted directory for all variants
        return extractedDirectory;
    }

    /// <summary>
    /// Updates manifests (30Hz, 60Hz, and QuickMatch MapPack) with extracted file information.
    /// Computes SHA-256 hashes for all files for CAS integration.
    /// Each variant gets only the files it needs plus shared files.
    /// Maps are extracted to the MapPack manifest with UserMapsDirectory install target.
    /// </summary>
    /// <param name="manifests">The original content manifests to update.</param>
    /// <param name="extractPath">The path to the directory containing extracted files.</param>
    /// <param name="cancellationToken">Token to cancel the operation if needed.</param>
    /// <returns>Updated content manifests with file hashes and details.</returns>
    private async Task<List<ContentManifest>> UpdateManifestsWithExtractedFiles(
        List<ContentManifest> manifests,
        string extractPath,
        CancellationToken cancellationToken = default)
    {
        logger.LogInformation("Updating manifests with extracted files from: {Path}", extractPath);

        var allFiles = Directory.GetFiles(extractPath, "*", SearchOption.AllDirectories);
        logger.LogInformation("Processing {Count} files", allFiles.Length);

<<<<<<< HEAD
        var filesWithHashes = new List<(string RelativePath, FileInfo FileInfo, string Hash, bool IsMap)>();
=======
        List<(string RelativePath, FileInfo FileInfo, string Hash, bool IsMap)> filesWithHashes = [];
>>>>>>> 130c659e

        // Detect Maps directory (case-insensitive)
        var mapsDirectory = Directory.GetDirectories(extractPath, "*", SearchOption.TopDirectoryOnly)
            .FirstOrDefault(d => Path.GetFileName(d).Equals(GeneralsOnlineConstants.MapsSubdirectory, StringComparison.OrdinalIgnoreCase));

        foreach (var filePath in allFiles)
        {
            if (cancellationToken.IsCancellationRequested)
            {
                break;
            }

            var relativePath = Path.GetRelativePath(extractPath, filePath);
            var fileInfo = new FileInfo(filePath);

            // Determine if this file is inside the Maps directory
            var isMap = mapsDirectory != null && filePath.StartsWith(mapsDirectory, StringComparison.OrdinalIgnoreCase);

            string hash;
            using (var stream = File.OpenRead(filePath))
            {
                var hashBytes = await SHA256.HashDataAsync(stream, cancellationToken);
                hash = Convert.ToHexString(hashBytes).ToLowerInvariant();
            }

            filesWithHashes.Add((relativePath, fileInfo, hash, isMap));
            logger.LogDebug("Processed file: {File} ({Size} bytes, hash: {Hash}, isMap: {IsMap})", relativePath, fileInfo.Length, hash[..8], isMap);
        }

        List<ContentManifest> updatedManifests = [];

        foreach (var manifest in manifests)
        {
            List<ManifestFile> manifestFiles = [];
            var isMapPackManifest = manifest.ContentType == ContentType.MapPack;

            if (isMapPackManifest)
            {
                // MapPack manifest: only include map files with UserMapsDirectory install target
                foreach (var (relativePath, fileInfo, hash, isMap) in filesWithHashes)
                {
                    if (!isMap)
                    {
                        continue;
                    }

                    manifestFiles.Add(CreateMapManifestFile(relativePath, fileInfo, hash));
                }

                logger.LogInformation("MapPack manifest '{Name}' updated with {Count} map files", manifest.Name, manifestFiles.Count);
            }
            else
            {
                // Game client manifest: include executables, shared files, AND map files
                // Map files are included with UserMapsDirectory install target so they install to Documents
                var is30Hz = manifest.Name.Contains(GeneralsOnlineConstants.Variant30HzSuffix, StringComparison.OrdinalIgnoreCase);
                var targetExecutable = is30Hz
                    ? GameClientConstants.GeneralsOnline30HzExecutable
                    : GameClientConstants.GeneralsOnline60HzExecutable;

                foreach (var (relativePath, fileInfo, hash, isMap) in filesWithHashes)
                {
                    var fileName = Path.GetFileName(relativePath);
                    var isExecutable = false;

                    // Handle map files - include them with UserMapsDirectory install target
                    if (isMap)
                    {
                        manifestFiles.Add(CreateMapManifestFile(relativePath, fileInfo, hash));
                        continue;
                    }

                    if (string.Equals(fileName, targetExecutable, StringComparison.OrdinalIgnoreCase))
                    {
                        isExecutable = true;
                    }
                    else if (string.Equals(fileName, GameClientConstants.GeneralsOnline30HzExecutable, StringComparison.OrdinalIgnoreCase) ||
                             string.Equals(fileName, GameClientConstants.GeneralsOnline60HzExecutable, StringComparison.OrdinalIgnoreCase))
                    {
                        continue;
                    }

                    manifestFiles.Add(new ManifestFile
                    {
                        RelativePath = relativePath,
                        Size = fileInfo.Length,
                        Hash = hash,
                        SourceType = ContentSourceType.ContentAddressable,
                        SourcePath = fileInfo.FullName,
                        InstallTarget = ContentInstallTarget.Workspace,
                        IsExecutable = isExecutable,
                    });
                }

                logger.LogInformation("GameClient manifest '{Name}' updated with {Count} files (including maps)", manifest.Name, manifestFiles.Count);
            }

            updatedManifests.Add(new ContentManifest
            {
                Id = manifest.Id,
                Name = manifest.Name,
                Version = manifest.Version,
                ContentType = manifest.ContentType,
                TargetGame = manifest.TargetGame,
                Publisher = manifest.Publisher,
                Metadata = manifest.Metadata,
                Files = manifestFiles,
                Dependencies = manifest.Dependencies,
            });
        }

        return updatedManifests;
    }
}<|MERGE_RESOLUTION|>--- conflicted
+++ resolved
@@ -301,11 +301,7 @@
         var allFiles = Directory.GetFiles(extractPath, "*", SearchOption.AllDirectories);
         logger.LogInformation("Processing {Count} files", allFiles.Length);
 
-<<<<<<< HEAD
-        var filesWithHashes = new List<(string RelativePath, FileInfo FileInfo, string Hash, bool IsMap)>();
-=======
         List<(string RelativePath, FileInfo FileInfo, string Hash, bool IsMap)> filesWithHashes = [];
->>>>>>> 130c659e
 
         // Detect Maps directory (case-insensitive)
         var mapsDirectory = Directory.GetDirectories(extractPath, "*", SearchOption.TopDirectoryOnly)
