--- conflicted
+++ resolved
@@ -57,13 +57,8 @@
     {
         try
         {
-<<<<<<< HEAD
             // Case 1: Version with QFE (e.g., "111825_QFE2")
             if (version.Contains(GeneralsOnlineConstants.QfeSeparator))
-=======
-            var parts = version.Split(GeneralsOnlineConstants.QfeSeparator, StringSplitOptions.RemoveEmptyEntries);
-            if (parts.Length != 2)
->>>>>>> 130c659e
             {
                 var parts = version.Split(new[] { GeneralsOnlineConstants.QfeSeparator }, StringSplitOptions.RemoveEmptyEntries);
                 if (parts.Length == 2)
@@ -208,8 +203,8 @@
         var userVersion = ParseVersionForManifestId(release.Version);
 
         // Content name for GeneralsOnline (publisher is "generalsonline", content is the variant)
-        // This will create IDs like: 1.1015255.generalsonline.gameclient.30hz
-        var contentName = variantSuffix;
+        // This will create IDs like: 1.1015255.generalsonline.gameclient.generalsonline_30hz
+        var contentName = $"{GeneralsOnlineConstants.PublisherType}_{variantSuffix}";
 
         var manifestId = ManifestId.Create(ManifestIdGenerator.GeneratePublisherContentId(
             PublisherTypeConstants.GeneralsOnline,
@@ -428,124 +423,4 @@
 
         return updatedManifests;
     }
-<<<<<<< HEAD
-
-    /// <summary>
-    /// Creates a content manifest for the QuickMatch MapPack.
-    /// This manifest contains all maps required for GeneralsOnline QuickMatch multiplayer.
-    /// </summary>
-    /// <param name="release">The Generals Online release information.</param>
-    /// <returns>A content manifest for the QuickMatch MapPack.</returns>
-    private ContentManifest CreateQuickMatchMapPackManifest(GeneralsOnlineRelease release)
-    {
-        var userVersion = ParseVersionForManifestId(release.Version);
-
-        var manifestId = ManifestId.Create(ManifestIdGenerator.GeneratePublisherContentId(
-            PublisherTypeConstants.GeneralsOnline,
-            ContentType.MapPack,
-            GeneralsOnlineConstants.QuickMatchMapPackSuffix,
-            userVersion));
-
-        return new ContentManifest
-        {
-            Id = manifestId,
-            Name = GeneralsOnlineConstants.QuickMatchMapPackDisplayName,
-            Version = release.Version,
-            ContentType = ContentType.MapPack,
-            TargetGame = GameType.ZeroHour,
-            Publisher = new PublisherInfo
-            {
-                Name = GeneralsOnlineConstants.PublisherName,
-                PublisherType = PublisherTypeConstants.GeneralsOnline,
-                Website = GeneralsOnlineConstants.WebsiteUrl,
-                SupportUrl = GeneralsOnlineConstants.SupportUrl,
-                ContentIndexUrl = GeneralsOnlineConstants.DownloadPageUrl,
-                UpdateCheckIntervalHours = GeneralsOnlineConstants.UpdateCheckIntervalHours,
-            },
-            Metadata = new ContentMetadata
-            {
-                Description = GeneralsOnlineConstants.QuickMatchMapPackDescription,
-                ReleaseDate = release.ReleaseDate,
-                IconUrl = GeneralsOnlineConstants.IconUrl,
-                Tags = new List<string> { "maps", "multiplayer", "quickmatch", "competitive" },
-                ChangelogUrl = release.Changelog,
-            },
-            Files = new List<ManifestFile>(), // Files will be populated during extraction
-            Dependencies = new List<ContentDependency>
-            {
-                // MapPack requires Zero Hour installation
-                GeneralsOnlineDependencyBuilder.CreateZeroHourDependencyForGeneralsOnline(),
-            },
-        };
-    }
-
-    /// <summary>
-    /// Creates a content manifest for a specific Generals Online variant.
-    /// </summary>
-    /// <param name="release">The Generals Online release information.</param>
-    /// <param name="executableName">The executable filename for this variant.</param>
-    /// <param name="variantSuffix">The suffix for the manifest ID (e.g., "30hz").</param>
-    /// <param name="displayName">The display name for this variant (e.g., "GeneralsOnline 30Hz").</param>
-    /// <returns>A content manifest for the specified variant.</returns>
-    private ContentManifest CreateVariantManifest(
-        GeneralsOnlineRelease release,
-        string executableName,
-        string variantSuffix,
-        string displayName)
-    {
-        // Parse version to extract numeric version (remove dots and QFE markers)
-        var userVersion = ParseVersionForManifestId(release.Version);
-
-        // Content name for GeneralsOnline (publisher is "generalsonline", content is the variant)
-        // This will create IDs like: 1.1015255.generalsonline.gameclient.generalsonline_30hz
-        var contentName = $"{GeneralsOnlineConstants.PublisherType}_{variantSuffix}";
-
-        var manifestId = ManifestId.Create(ManifestIdGenerator.GeneratePublisherContentId(
-            PublisherTypeConstants.GeneralsOnline,
-            ContentType.GameClient,
-            contentName,
-            userVersion));
-
-        return new ContentManifest
-        {
-            Id = manifestId,
-            Name = displayName,
-            Version = release.Version,
-            ContentType = ContentType.GameClient,
-            TargetGame = GameType.ZeroHour,
-            Publisher = new PublisherInfo
-            {
-                Name = GeneralsOnlineConstants.PublisherName,
-                PublisherType = PublisherTypeConstants.GeneralsOnline,
-                Website = GeneralsOnlineConstants.WebsiteUrl,
-                SupportUrl = GeneralsOnlineConstants.SupportUrl,
-                ContentIndexUrl = GeneralsOnlineConstants.DownloadPageUrl,
-                UpdateCheckIntervalHours = GeneralsOnlineConstants.UpdateCheckIntervalHours,
-            },
-            Metadata = new ContentMetadata
-            {
-                Description = GeneralsOnlineConstants.ShortDescription,
-                ReleaseDate = release.ReleaseDate,
-                IconUrl = GeneralsOnlineConstants.IconUrl,
-                Tags = new List<string>(GeneralsOnlineConstants.Tags),
-                ChangelogUrl = release.Changelog,
-            },
-            Files = new List<ManifestFile>
-            {
-                new ManifestFile
-                {
-                    RelativePath = Path.GetFileName(release.PortableUrl),
-                    DownloadUrl = release.PortableUrl,
-                    Size = release.PortableSize ?? 0, // Use 0 when size is unknown
-                    SourceType = ContentSourceType.RemoteDownload,
-                    Hash = string.Empty,
-                },
-            },
-            Dependencies = variantSuffix == GeneralsOnlineConstants.Variant60HzSuffix
-                ? GeneralsOnlineDependencyBuilder.GetDependenciesFor60Hz(userVersion)
-                : GeneralsOnlineDependencyBuilder.GetDependenciesFor30Hz(userVersion),
-        };
-    }
-=======
->>>>>>> 130c659e
 }