using GenHub.Core.Constants;
using GenHub.Core.Interfaces.Content;
using GenHub.Core.Interfaces.Providers;
using GenHub.Core.Models.Enums;
using GenHub.Core.Models.GeneralsOnline;
using GenHub.Core.Models.Manifest;
using Microsoft.Extensions.Logging;
using System;
using System.Collections.Generic;
using System.IO;
using System.Linq;
using System.Security.Cryptography;
using System.Threading;
using System.Threading.Tasks;

namespace GenHub.Features.Content.Services.GeneralsOnline;

/// <summary>
/// Post-extraction factory for Generals Online content manifests.
/// Computes file hashes, updates manifest entries, and creates variant manifests (30Hz, 60Hz, MapPack)
/// from the extracted archive content.
/// </summary>
public class GeneralsOnlineManifestFactory(
    ILogger<GeneralsOnlineManifestFactory> logger,
    IProviderDefinitionLoader providerLoader) : IPublisherManifestFactory
{
    /// <inheritdoc />
    public string PublisherId => PublisherTypeConstants.GeneralsOnline;

    /// <summary>
    /// Creates a content manifest for a specific Generals Online variant.
    /// </summary>
    /// <param name="release">The Generals Online release information.</param>
    /// <param name="variantSuffix">The suffix for the manifest ID (e.g., "30hz").</param>
    /// <param name="displayName">The display name for this variant (e.g., "GeneralsOnline 30Hz").</param>
    /// <returns>A content manifest for the specified variant.</returns>
    public ContentManifest CreateVariantManifest(
        GeneralsOnlineRelease release,
        string variantSuffix,
        string displayName)
    {
        var provider = providerLoader.GetProvider(PublisherTypeConstants.GeneralsOnline);
        var websiteUrl = provider?.Endpoints.WebsiteUrl ?? GeneralsOnlineConstants.WebsiteUrl;
        var supportUrl = provider?.Endpoints.GetEndpoint(ProviderEndpointConstants.SupportUrl) ?? GeneralsOnlineConstants.SupportUrl;
        var downloadPageUrl = provider?.Endpoints.GetEndpoint(ProviderEndpointConstants.DownloadPageUrl) ?? GeneralsOnlineConstants.DownloadPageUrl;
        var iconUrl = GeneralsOnlineConstants.LogoSource;
        var coverSource = provider?.Endpoints.GetEndpoint(ProviderEndpointConstants.CoverUrl) ?? GeneralsOnlineConstants.CoverSource;
        var description = provider?.Description ?? GeneralsOnlineConstants.ShortDescription;
        var tags = provider?.DefaultTags ?? [.. GeneralsOnlineConstants.Tags];

        // Parse version to extract numeric version (remove dots and QFE markers)
        var userVersion = ParseVersionForManifestId(release.Version);

        // Content name for GeneralsOnline (publisher is "generalsonline", content is the variant)
        // This will create IDs like: 1.1015255.generalsonline.gameclient.30hz
        var contentName = variantSuffix;

        var manifestId = ManifestId.Create(ManifestIdGenerator.GeneratePublisherContentId(
            PublisherTypeConstants.GeneralsOnline,
            ContentType.GameClient,
            contentName,
            userVersion));

        return new ContentManifest
        {
            Id = manifestId,
            Name = displayName,
            Version = release.Version,
            ContentType = ContentType.GameClient,
            TargetGame = GameType.ZeroHour,
            Publisher = new PublisherInfo
            {
                Name = GeneralsOnlineConstants.PublisherName,
                PublisherType = PublisherTypeConstants.GeneralsOnline,
                Website = websiteUrl,
                SupportUrl = supportUrl,
                ContentIndexUrl = downloadPageUrl,
                UpdateCheckIntervalHours = GeneralsOnlineConstants.UpdateCheckIntervalHours,
            },
            Metadata = new ContentMetadata
            {
                Description = description,
                ReleaseDate = release.ReleaseDate,
                IconUrl = iconUrl,
                CoverUrl = coverSource,
                ThemeColor = GeneralsOnlineConstants.ThemeColor,
                Tags = [.. tags],
                ChangelogUrl = release.Changelog,
            },
            Files =
            [
                new ManifestFile
                {
                    RelativePath = Path.GetFileName(release.PortableUrl),
                    DownloadUrl = release.PortableUrl,
                    Size = release.PortableSize ?? 0, // Use 0 when size is unknown
                    SourceType = ContentSourceType.RemoteDownload,
                    Hash = string.Empty,
                },
            ],
            Dependencies = variantSuffix == GeneralsOnlineConstants.Variant60HzSuffix
                ? GeneralsOnlineDependencyBuilder.GetDependenciesFor60Hz(userVersion)
                : GeneralsOnlineDependencyBuilder.GetDependenciesFor30Hz(userVersion),
        };
    }

    /// <summary>
    /// Creates three content manifests from a GeneralsOnline release:
    /// - 30Hz game client variant
    /// - 60Hz game client variant
    /// - QuickMatch MapPack (required for multiplayer)
    /// This creates the initial manifests with download URLs.
    /// </summary>
    /// <param name="release">The GeneralsOnlineRelease to create the manifests from.</param>
    /// <returns>A list containing three ContentManifest instances.</returns>
    public List<ContentManifest> CreateManifests(GeneralsOnlineRelease release)
    {
        List<ContentManifest> manifests = [];

        // Create manifest for 30Hz variant
        manifests.Add(CreateVariantManifest(release, GeneralsOnlineConstants.Variant30HzSuffix, GameClientConstants.GeneralsOnline30HzDisplayName));

        // Create manifest for 60Hz variant
        manifests.Add(CreateVariantManifest(release, GeneralsOnlineConstants.Variant60HzSuffix, GameClientConstants.GeneralsOnline60HzDisplayName));

        // Create manifest for QuickMatch MapPack (required dependency for both variants)
        manifests.Add(CreateQuickMatchMapPackManifest(release));

        return manifests;
    }

    /// <inheritdoc />
    public bool CanHandle(ContentManifest manifest)
    {
        var publisherMatches = manifest.Publisher?.PublisherType?.Equals(PublisherTypeConstants.GeneralsOnline, StringComparison.OrdinalIgnoreCase) == true;
        var isGameClient = manifest.ContentType == ContentType.GameClient;
        var isMapPack = manifest.ContentType == ContentType.MapPack;
        return publisherMatches && (isGameClient || isMapPack);
    }

    /// <inheritdoc />
    public async Task<List<ContentManifest>> CreateManifestsFromExtractedContentAsync(
        ContentManifest originalManifest,
        string extractedDirectory,
        CancellationToken cancellationToken = default)
    {
        logger.LogInformation("Creating GeneralsOnline manifests from extracted content in: {Directory}", extractedDirectory);

        // Create all variant manifests (30Hz, 60Hz, and QuickMatch MapPack) from extracted files
        var manifests = CreateVariantManifestsFromOriginal(originalManifest);

        // Update manifests with extracted files (compute hashes, set file entries)
        return await UpdateManifestsWithExtractedFiles(manifests, extractedDirectory, cancellationToken);
    }

    /// <inheritdoc />
    public string GetManifestDirectory(ContentManifest manifest, string extractedDirectory)
    {
        // GeneralsOnline uses the root extracted directory for all variants
        return extractedDirectory;
    }

    /// <summary>
    /// Creates manifests from an existing local installation without downloading.
    /// This is used when importing manually.
    /// </summary>
    /// <param name="installationPath">The path to the local installation directory.</param>
    /// <param name="cancellationToken">Cancellation token.</param>
    /// <returns>List of created content manifests.</returns>
    public async Task<List<ContentManifest>> CreateManifestsFromLocalInstallAsync(
        string installationPath,
        CancellationToken cancellationToken = default)
    {
        logger.LogInformation("Creating GeneralsOnline manifests from local install at: {Path}", installationPath);

        // Verify key files exist
        var has30Hz = File.Exists(Path.Combine(installationPath, GameClientConstants.GeneralsOnline30HzExecutable));
        var has60Hz = File.Exists(Path.Combine(installationPath, GameClientConstants.GeneralsOnline60HzExecutable));

        if (!has30Hz && !has60Hz)
        {
            logger.LogWarning("No GeneralsOnline executables found in {Path}", installationPath);
            return [];
        }

        // Create a synthetic release object
        var release = new GeneralsOnlineRelease
        {
            Version = GameClientConstants.AutoDetectedVersion,
            VersionDate = DateTime.Now,
            ReleaseDate = DateTime.Now,
            PortableUrl = string.Empty,
            PortableSize = 0,
            Changelog = string.Empty,
        };

        // Create the base manifests
        var manifests = CreateManifests(release);

        // Update with file hashes from the installation
        return await UpdateManifestsWithExtractedFiles(manifests, installationPath, cancellationToken);
    }

    /// <summary>
    /// Parses a Generals Online version string to extract a numeric user version for manifest IDs.
    /// Converts versions like "111825_QFE2" (Nov 18, 2025) to a numeric value like 1118252.
    /// NOTE: Format is dictated by Generals Online CDN API (MMDDYY_QFE#), not our choice.
    /// This method converts it to a sortable numeric format.
    /// </summary>
    /// <param name="version">The version string (e.g., "111825_QFE2").</param>
    /// <returns>A numeric version suitable for manifest IDs.</returns>
    private static int ParseVersionForManifestId(string version)
    {
        try
        {
            var parts = version.Split(GeneralsOnlineConstants.QfeSeparator, StringSplitOptions.RemoveEmptyEntries);
            if (parts.Length != 2)
            {
                // Try simpler numeric parsing if format differs
                if (int.TryParse(string.Concat(version.Where(char.IsDigit)), out int simpleVer))
                    return simpleVer;
                return 0;
            }

            var datePart = parts[0]; // "101525"
            var qfePart = parts[1].Replace(GeneralsOnlineConstants.QfeMarkerPrefix, string.Empty, StringComparison.OrdinalIgnoreCase);

            if (!int.TryParse(datePart, out var dateValue) || !int.TryParse(qfePart, out var qfeValue))
            {
                return 0;
            }

            // Combine: 101525 * 10 + 5 = 1015255
            return (dateValue * 10) + qfeValue;
        }
        catch
        {
            return 0;
        }
    }

    /// <summary>
    /// Creates a ManifestFile for a map file, normalizing the relative path.
    /// </summary>
    /// <param name="relativePath">The relative path from the extract directory.</param>
    /// <param name="fileInfo">The file information.</param>
    /// <param name="hash">The SHA-256 hash of the file.</param>
    /// <returns>A ManifestFile configured for user maps directory installation.</returns>
    private static ManifestFile CreateMapManifestFile(string relativePath, FileInfo fileInfo, string hash)
    {
        // For maps, the relative path should be relative to the Maps directory
        // e.g., "Maps/SomeMap/SomeMap.map" -> "SomeMap/SomeMap.map"
        var mapRelativePath = relativePath;
        if (relativePath.StartsWith(GeneralsOnlineConstants.MapsSubdirectory + Path.DirectorySeparatorChar, StringComparison.OrdinalIgnoreCase) ||
            relativePath.StartsWith(GeneralsOnlineConstants.MapsSubdirectory + "/", StringComparison.OrdinalIgnoreCase))
        {
            mapRelativePath = relativePath[(GeneralsOnlineConstants.MapsSubdirectory.Length + 1)..];
        }

        return new ManifestFile
        {
            RelativePath = mapRelativePath,
            Size = fileInfo.Length,
            Hash = hash,
            SourceType = ContentSourceType.ContentAddressable,
            SourcePath = fileInfo.FullName,
            InstallTarget = ContentInstallTarget.UserMapsDirectory,
            IsExecutable = false,
        };
    }

    /// <summary>
    /// Creates a content manifest for the QuickMatch MapPack.
    /// This manifest contains all maps required for GeneralsOnline QuickMatch multiplayer.
    /// </summary>
    /// <param name="release">The Generals Online release information.</param>
    /// <returns>A content manifest for the QuickMatch MapPack.</returns>
    private ContentManifest CreateQuickMatchMapPackManifest(GeneralsOnlineRelease release)
    {
        var provider = providerLoader.GetProvider(PublisherTypeConstants.GeneralsOnline);
        var websiteUrl = provider?.Endpoints.WebsiteUrl ?? GeneralsOnlineConstants.WebsiteUrl;
        var supportUrl = provider?.Endpoints.GetEndpoint(ProviderEndpointConstants.SupportUrl) ?? GeneralsOnlineConstants.SupportUrl;
        var downloadPageUrl = provider?.Endpoints.GetEndpoint(ProviderEndpointConstants.DownloadPageUrl) ?? GeneralsOnlineConstants.DownloadPageUrl;
        var iconUrl = GeneralsOnlineConstants.LogoSource;
        var userVersion = ParseVersionForManifestId(release.Version);
        var manifestId = ManifestId.Create(ManifestIdGenerator.GeneratePublisherContentId(
            PublisherTypeConstants.GeneralsOnline,
            ContentType.MapPack,
            GeneralsOnlineConstants.QuickMatchMapPackSuffix,
            userVersion));

        return new ContentManifest
        {
            Id = manifestId,
            Name = GeneralsOnlineConstants.QuickMatchMapPackDisplayName,
            Version = release.Version,
            ContentType = ContentType.MapPack,
            TargetGame = GameType.ZeroHour,
            Publisher = new PublisherInfo
            {
                Name = GeneralsOnlineConstants.PublisherName,
                PublisherType = PublisherTypeConstants.GeneralsOnline,
                Website = websiteUrl,
                SupportUrl = supportUrl,
                ContentIndexUrl = downloadPageUrl,
                UpdateCheckIntervalHours = GeneralsOnlineConstants.UpdateCheckIntervalHours,
            },
            Metadata = new ContentMetadata
            {
                Description = GeneralsOnlineConstants.QuickMatchMapPackDescription,
                ReleaseDate = release.ReleaseDate,
                IconUrl = iconUrl,
                ThemeColor = GeneralsOnlineConstants.ThemeColor,
                Tags = [.. GeneralsOnlineConstants.MapPackTags],
                ChangelogUrl = release.Changelog,
            },
            Files = [], // Files will be populated during extraction
            Dependencies =
            [

                // MapPack requires Zero Hour installation
                GeneralsOnlineDependencyBuilder.CreateZeroHourDependencyForGeneralsOnline(),
            ],
        };
    }

    /// <summary>
    /// Creates all variant manifests (30Hz, 60Hz, MapPack) from the original manifest.
    /// This is called AFTER extraction - we use the original manifest's metadata to create variants.
    /// </summary>
    /// <param name="originalManifest">The manifest from the Resolver (contains version, publisher info, etc.).</param>
    /// <returns>List of variant manifests ready for file hash population.</returns>
    private List<ContentManifest> CreateVariantManifestsFromOriginal(ContentManifest originalManifest)
    {
        var manifests = new List<ContentManifest>();
        var version = originalManifest.Version ?? GeneralsOnlineConstants.UnknownVersion;
        var userVersion = ParseVersionForManifestId(version);

        // Get URLs from provider definition
        var provider = providerLoader.GetProvider(PublisherTypeConstants.GeneralsOnline);
        var websiteUrl = provider?.Endpoints.WebsiteUrl ?? string.Empty;
        var supportUrl = provider?.Endpoints.GetEndpoint(ProviderEndpointConstants.SupportUrl) ?? string.Empty;
        var downloadPageUrl = provider?.Endpoints.GetEndpoint(ProviderEndpointConstants.DownloadPageUrl) ?? string.Empty;
        var iconUrl = GeneralsOnlineConstants.LogoSource;

        // Create publisher info once (shared by all variants)
        var publisherInfo = new PublisherInfo
        {
            Name = GeneralsOnlineConstants.PublisherName,
            PublisherType = PublisherTypeConstants.GeneralsOnline,
            Website = websiteUrl,
            SupportUrl = supportUrl,
            ContentIndexUrl = downloadPageUrl,
            UpdateCheckIntervalHours = GeneralsOnlineConstants.UpdateCheckIntervalHours,
        };

        // Create metadata template
        var releaseDate = originalManifest.Metadata?.ReleaseDate ?? DateTime.Now;
        var changelogUrl = originalManifest.Metadata?.ChangelogUrl;

        // Create 30Hz variant
        manifests.Add(new ContentManifest
        {
            Id = ManifestId.Create(ManifestIdGenerator.GeneratePublisherContentId(
                PublisherTypeConstants.GeneralsOnline,
                ContentType.GameClient,
                GeneralsOnlineConstants.Variant30HzSuffix,
                userVersion)),
            Name = GameClientConstants.GeneralsOnline30HzDisplayName,
            Version = version,
            ContentType = ContentType.GameClient,
            TargetGame = GameType.ZeroHour,
            Publisher = publisherInfo,
            Metadata = new ContentMetadata
            {
                Description = GeneralsOnlineConstants.ShortDescription,
                ReleaseDate = releaseDate,
                IconUrl = iconUrl,
<<<<<<< HEAD
                Tags = [.. GeneralsOnlineConstants.Tags],
=======
                ThemeColor = GeneralsOnlineConstants.ThemeColor,
                Tags = [..GeneralsOnlineConstants.Tags],
>>>>>>> 5b7a8dc4
                ChangelogUrl = changelogUrl,
            },
            Files = [],
            Dependencies = GeneralsOnlineDependencyBuilder.GetDependenciesFor30Hz(userVersion),
        });

        // Create 60Hz variant
        manifests.Add(new ContentManifest
        {
            Id = ManifestId.Create(ManifestIdGenerator.GeneratePublisherContentId(
                PublisherTypeConstants.GeneralsOnline,
                ContentType.GameClient,
                GeneralsOnlineConstants.Variant60HzSuffix,
                userVersion)),
            Name = GameClientConstants.GeneralsOnline60HzDisplayName,
            Version = version,
            ContentType = ContentType.GameClient,
            TargetGame = GameType.ZeroHour,
            Publisher = publisherInfo,
            Metadata = new ContentMetadata
            {
                Description = GeneralsOnlineConstants.ShortDescription,
                ReleaseDate = releaseDate,
                IconUrl = iconUrl,
<<<<<<< HEAD
                Tags = [.. GeneralsOnlineConstants.Tags],
=======
                ThemeColor = GeneralsOnlineConstants.ThemeColor,
                Tags = [..GeneralsOnlineConstants.Tags],
>>>>>>> 5b7a8dc4
                ChangelogUrl = changelogUrl,
            },
            Files = [],
            Dependencies = GeneralsOnlineDependencyBuilder.GetDependenciesFor60Hz(userVersion),
        });

        // Create QuickMatch MapPack
        manifests.Add(new ContentManifest
        {
            Id = ManifestId.Create(ManifestIdGenerator.GeneratePublisherContentId(
                PublisherTypeConstants.GeneralsOnline,
                ContentType.MapPack,
                GeneralsOnlineConstants.QuickMatchMapPackSuffix,
                userVersion)),
            Name = GeneralsOnlineConstants.QuickMatchMapPackDisplayName,
            Version = version,
            ContentType = ContentType.MapPack,
            TargetGame = GameType.ZeroHour,
            Publisher = publisherInfo,
            Metadata = new ContentMetadata
            {
                Description = GeneralsOnlineConstants.QuickMatchMapPackDescription,
                ReleaseDate = releaseDate,
                IconUrl = iconUrl,
                ThemeColor = GeneralsOnlineConstants.ThemeColor,
                Tags = [.. GeneralsOnlineConstants.MapPackTags],
                ChangelogUrl = changelogUrl,
            },
            Files = [],
            Dependencies =
            [
                GeneralsOnlineDependencyBuilder.CreateZeroHourDependencyForGeneralsOnline(),
            ],
        });

        return manifests;
    }

    /// <summary>
    /// Updates manifests (30Hz, 60Hz, and QuickMatch MapPack) with extracted file information.
    /// Computes SHA-256 hashes for all files for CAS integration.
    /// Each variant gets only the files it needs plus shared files.
    /// Maps are extracted to the MapPack manifest with UserMapsDirectory install target.
    /// </summary>
    /// <param name="manifests">The original content manifests to update.</param>
    /// <param name="extractPath">The path to the directory containing extracted files.</param>
    /// <param name="cancellationToken">Token to cancel the operation if needed.</param>
    /// <returns>Updated content manifests with file hashes and details.</returns>
    private async Task<List<ContentManifest>> UpdateManifestsWithExtractedFiles(
        List<ContentManifest> manifests,
        string extractPath,
        CancellationToken cancellationToken = default)
    {
        logger.LogInformation("Updating manifests with extracted files from: {Path}", extractPath);

        var allFiles = Directory.GetFiles(extractPath, "*", SearchOption.AllDirectories);
        logger.LogInformation("Processing {Count} files", allFiles.Length);

        List<(string RelativePath, FileInfo FileInfo, string Hash, bool IsMap)> filesWithHashes = [];

        // Detect Maps directory (case-insensitive)
        var mapsDirectory = Directory.GetDirectories(extractPath, "*", SearchOption.TopDirectoryOnly)
            .FirstOrDefault(d => Path.GetFileName(d).Equals(GeneralsOnlineConstants.MapsSubdirectory, StringComparison.OrdinalIgnoreCase));

        foreach (var filePath in allFiles)
        {
            if (cancellationToken.IsCancellationRequested)
            {
                break;
            }

            var relativePath = Path.GetRelativePath(extractPath, filePath);
            var fileInfo = new FileInfo(filePath);

            // Determine if this file is inside the Maps directory
            var isMap = mapsDirectory != null && filePath.StartsWith(mapsDirectory, StringComparison.OrdinalIgnoreCase);

            string hash;
            using (var stream = File.OpenRead(filePath))
            {
                var hashBytes = await SHA256.HashDataAsync(stream, cancellationToken);
                hash = Convert.ToHexString(hashBytes).ToLowerInvariant();
            }

            filesWithHashes.Add((relativePath, fileInfo, hash, isMap));
            logger.LogDebug("Processed file: {File} ({Size} bytes, hash: {Hash}, isMap: {IsMap})", relativePath, fileInfo.Length, hash[..8], isMap);
        }

        List<ContentManifest> updatedManifests = [];

        foreach (var manifest in manifests)
        {
            List<ManifestFile> manifestFiles = [];
            var isMapPackManifest = manifest.ContentType == ContentType.MapPack;

            if (isMapPackManifest)
            {
                // MapPack manifest: only include map files with UserMapsDirectory install target
                foreach (var (relativePath, fileInfo, hash, isMap) in filesWithHashes)
                {
                    if (!isMap)
                    {
                        continue;
                    }

                    manifestFiles.Add(CreateMapManifestFile(relativePath, fileInfo, hash));
                }

                logger.LogInformation("MapPack manifest '{Name}' updated with {Count} map files", manifest.Name, manifestFiles.Count);
            }
            else
            {
                // Game client manifest: include executables, shared files, AND map files
                // Map files are included with UserMapsDirectory install target so they install to Documents
                var is30Hz = manifest.Name.Contains(GeneralsOnlineConstants.Variant30HzSuffix, StringComparison.OrdinalIgnoreCase);
                var targetExecutable = is30Hz
                    ? GameClientConstants.GeneralsOnline30HzExecutable
                    : GameClientConstants.GeneralsOnline60HzExecutable;

                foreach (var (relativePath, fileInfo, hash, isMap) in filesWithHashes)
                {
                    var fileName = Path.GetFileName(relativePath);
                    var isExecutable = false;

                    // Skip map files in GameClient manifests - they belong in the MapPack manifest
                    if (isMap)
                    {
                        continue;
                    }

                    if (string.Equals(fileName, targetExecutable, StringComparison.OrdinalIgnoreCase))
                    {
                        isExecutable = true;
                    }
                    else if (string.Equals(fileName, GameClientConstants.GeneralsOnline30HzExecutable, StringComparison.OrdinalIgnoreCase) ||
                             string.Equals(fileName, GameClientConstants.GeneralsOnline60HzExecutable, StringComparison.OrdinalIgnoreCase))
                    {
                        continue;
                    }

                    manifestFiles.Add(new ManifestFile
                    {
                        RelativePath = relativePath,
                        Size = fileInfo.Length,
                        Hash = hash,
                        SourceType = ContentSourceType.ContentAddressable,
                        SourcePath = fileInfo.FullName,
                        InstallTarget = ContentInstallTarget.Workspace,
                        IsExecutable = isExecutable,
                    });
                }

                logger.LogInformation("GameClient manifest '{Name}' updated with {Count} files", manifest.Name, manifestFiles.Count);
            }

            updatedManifests.Add(new ContentManifest
            {
                Id = manifest.Id,
                Name = manifest.Name,
                Version = manifest.Version,
                ContentType = manifest.ContentType,
                TargetGame = manifest.TargetGame,
                Publisher = manifest.Publisher,
                Metadata = manifest.Metadata,
                Files = manifestFiles,
                Dependencies = manifest.Dependencies,
            });
        }

        return updatedManifests;
    }
}<|MERGE_RESOLUTION|>--- conflicted
+++ resolved
@@ -376,12 +376,8 @@
                 Description = GeneralsOnlineConstants.ShortDescription,
                 ReleaseDate = releaseDate,
                 IconUrl = iconUrl,
-<<<<<<< HEAD
-                Tags = [.. GeneralsOnlineConstants.Tags],
-=======
                 ThemeColor = GeneralsOnlineConstants.ThemeColor,
                 Tags = [..GeneralsOnlineConstants.Tags],
->>>>>>> 5b7a8dc4
                 ChangelogUrl = changelogUrl,
             },
             Files = [],
@@ -406,12 +402,8 @@
                 Description = GeneralsOnlineConstants.ShortDescription,
                 ReleaseDate = releaseDate,
                 IconUrl = iconUrl,
-<<<<<<< HEAD
-                Tags = [.. GeneralsOnlineConstants.Tags],
-=======
                 ThemeColor = GeneralsOnlineConstants.ThemeColor,
                 Tags = [..GeneralsOnlineConstants.Tags],
->>>>>>> 5b7a8dc4
                 ChangelogUrl = changelogUrl,
             },
             Files = [],
