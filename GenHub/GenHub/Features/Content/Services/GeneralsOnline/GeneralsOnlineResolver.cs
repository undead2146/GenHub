using GenHub.Core.Constants;
using GenHub.Core.Interfaces.Content;
using GenHub.Core.Interfaces.Providers;
using GenHub.Core.Models.Enums;
using GenHub.Core.Models.GeneralsOnline;
using GenHub.Core.Models.Manifest;
using GenHub.Core.Models.Results;
using Microsoft.Extensions.Logging;
using System;
using System.Collections.Generic;
using System.IO;
using System.Threading;
using System.Threading.Tasks;

namespace GenHub.Features.Content.Services.GeneralsOnline;

/// <summary>
/// Resolves Generals Online search results into ContentManifests with download URLs.
/// Creates the initial manifest structure; post-extraction processing is handled by the factory.
/// </summary>
<<<<<<< HEAD
public class GeneralsOnlineResolver(
    IProviderDefinitionLoader providerLoader,
    ILogger<GeneralsOnlineResolver> logger) : IContentResolver
=======
public class GeneralsOnlineResolver(ILogger<GeneralsOnlineResolver> logger) : IContentResolver
>>>>>>> e169abc5
{
    /// <inheritdoc />
    public string ResolverId => GeneralsOnlineConstants.ResolverId;

    /// <summary>
    /// Resolves a Generals Online search result into a content manifest.
    /// Creates the 30Hz variant manifest with download URL; deliverer will handle download.
    /// </summary>
    /// <param name="searchResult">The search result to resolve.</param>
    /// <param name="cancellationToken">Cancellation token.</param>
    /// <returns>Operation result containing the resolved manifest.</returns>
    public Task<OperationResult<ContentManifest>> ResolveAsync(
        ContentSearchResult searchResult,
        CancellationToken cancellationToken = default)
    {
        logger.LogInformation("Resolving Generals Online manifest for: {Version}", searchResult.Version);

        try
        {
            var release = searchResult.GetData<GeneralsOnlineRelease>();
            if (release == null)
            {
                return Task.FromResult(OperationResult<ContentManifest>.CreateFailure(
                    "Release information not found in search result"));
            }

<<<<<<< HEAD
            // Create the primary manifest (30Hz variant) directly
            var primaryManifest = CreateVariantManifest(
                release,
                GameClientConstants.GeneralsOnline30HzExecutable,
                GeneralsOnlineConstants.Variant30HzSuffix,
                GameClientConstants.GeneralsOnline30HzDisplayName);
=======
            var manifests = GeneralsOnlineManifestFactory.CreateManifests(release);
            var primaryManifest = manifests.FirstOrDefault();
>>>>>>> e169abc5

            logger.LogInformation(
                "Successfully resolved Generals Online manifest ({Variant}) with download URL: {Url}",
                primaryManifest.Name,
                release.PortableUrl);

            return Task.FromResult(OperationResult<ContentManifest>.CreateSuccess(primaryManifest));
        }
        catch (Exception ex)
        {
            logger.LogError(ex, "Failed to resolve Generals Online manifest");
            return Task.FromResult(OperationResult<ContentManifest>.CreateFailure(
                $"Resolution failed: {ex.Message}"));
        }
    }

    /// <summary>
    /// Parses a Generals Online version string to extract a numeric user version for manifest IDs.
    /// Converts versions like "111825_QFE2" (Nov 18, 2025) to a numeric value like 1118252.
    /// NOTE: Format is dictated by Generals Online CDN API (MMDDYY_QFE#), not our choice.
    /// This method converts it to a sortable numeric format.
    /// </summary>
    /// <param name="version">The version string (e.g., "111825_QFE2").</param>
    /// <returns>A numeric version suitable for manifest IDs.</returns>
    private static int ParseVersionForManifestId(string version)
    {
        try
        {
            var parts = version.Split(new[] { GeneralsOnlineConstants.QfeSeparator }, StringSplitOptions.RemoveEmptyEntries);
            if (parts.Length != 2)
            {
                return 0;
            }

            var datePart = parts[0]; // "101525"
            var qfePart = parts[1].Replace("QFE", string.Empty, StringComparison.OrdinalIgnoreCase);

            if (!int.TryParse(datePart, out var dateValue) || !int.TryParse(qfePart, out var qfeValue))
            {
                return 0;
            }

            // Combine: 101525 * 10 + 5 = 1015255
            return (dateValue * 10) + qfeValue;
        }
        catch
        {
            return 0;
        }
    }

    /// <summary>
    /// Creates a content manifest for a specific Generals Online variant.
    /// This creates an INITIAL manifest with download URLs - file hashes are added later by the Factory.
    /// </summary>
    /// <param name="release">The Generals Online release information.</param>
    /// <param name="executableName">The executable filename for this variant.</param>
    /// <param name="variantSuffix">The suffix for the manifest ID (e.g., "30hz").</param>
    /// <param name="displayName">The display name for this variant (e.g., "GeneralsOnline 30Hz").</param>
    /// <returns>A content manifest for the specified variant.</returns>
    private ContentManifest CreateVariantManifest(
        GeneralsOnlineRelease release,
        string executableName,
        string variantSuffix,
        string displayName)
    {
        // Parse version to extract numeric version (remove dots and QFE markers)
        var userVersion = ParseVersionForManifestId(release.Version);

        // Content name for GeneralsOnline (publisher is "generalsonline", content is the variant)
        // This will create IDs like: 1.1015255.generalsonline.gameclient.30hz
        var contentName = variantSuffix;

        var manifestId = ManifestId.Create(ManifestIdGenerator.GeneratePublisherContentId(
            PublisherTypeConstants.GeneralsOnline,
            ContentType.GameClient,
            contentName,
            userVersion));

        // Get URLs from provider definition
        var provider = providerLoader.GetProvider(PublisherTypeConstants.GeneralsOnline);
        var websiteUrl = provider?.Endpoints.WebsiteUrl ?? string.Empty;
        var supportUrl = provider?.Endpoints.SupportUrl ?? string.Empty;
        var downloadPageUrl = provider?.Endpoints.GetEndpoint("downloadPageUrl") ?? string.Empty;
        var iconUrl = provider?.Endpoints.GetEndpoint("iconUrl") ?? string.Empty;

        return new ContentManifest
        {
            Id = manifestId,
            Name = displayName,
            Version = release.Version,
            ContentType = ContentType.GameClient,
            TargetGame = GameType.ZeroHour,
            Publisher = new PublisherInfo
            {
                Name = GeneralsOnlineConstants.PublisherName,
                PublisherType = PublisherTypeConstants.GeneralsOnline,
                Website = websiteUrl,
                SupportUrl = supportUrl,
                ContentIndexUrl = downloadPageUrl,
                UpdateCheckIntervalHours = GeneralsOnlineConstants.UpdateCheckIntervalHours,
            },
            Metadata = new ContentMetadata
            {
                Description = GeneralsOnlineConstants.ShortDescription,
                ReleaseDate = release.ReleaseDate,
                IconUrl = iconUrl,
                Tags = new List<string>(GeneralsOnlineConstants.Tags),
                ChangelogUrl = release.Changelog,
            },
            Files = new List<ManifestFile>
            {
                new ManifestFile
                {
                    RelativePath = Path.GetFileName(release.PortableUrl),
                    DownloadUrl = release.PortableUrl,
                    Size = release.PortableSize ?? 0, // Use 0 when size is unknown
                    SourceType = ContentSourceType.RemoteDownload,
                    Hash = string.Empty, // Hash will be computed after extraction by Factory
                },
            },
            Dependencies = variantSuffix == GeneralsOnlineConstants.Variant60HzSuffix
                ? GeneralsOnlineDependencyBuilder.GetDependenciesFor60Hz(userVersion)
                : GeneralsOnlineDependencyBuilder.GetDependenciesFor30Hz(userVersion),
        };
    }
}<|MERGE_RESOLUTION|>--- conflicted
+++ resolved
@@ -9,6 +9,7 @@
 using System;
 using System.Collections.Generic;
 using System.IO;
+using System.Linq;
 using System.Threading;
 using System.Threading.Tasks;
 
@@ -18,13 +19,9 @@
 /// Resolves Generals Online search results into ContentManifests with download URLs.
 /// Creates the initial manifest structure; post-extraction processing is handled by the factory.
 /// </summary>
-<<<<<<< HEAD
 public class GeneralsOnlineResolver(
     IProviderDefinitionLoader providerLoader,
     ILogger<GeneralsOnlineResolver> logger) : IContentResolver
-=======
-public class GeneralsOnlineResolver(ILogger<GeneralsOnlineResolver> logger) : IContentResolver
->>>>>>> e169abc5
 {
     /// <inheritdoc />
     public string ResolverId => GeneralsOnlineConstants.ResolverId;
@@ -51,17 +48,8 @@
                     "Release information not found in search result"));
             }
 
-<<<<<<< HEAD
-            // Create the primary manifest (30Hz variant) directly
-            var primaryManifest = CreateVariantManifest(
-                release,
-                GameClientConstants.GeneralsOnline30HzExecutable,
-                GeneralsOnlineConstants.Variant30HzSuffix,
-                GameClientConstants.GeneralsOnline30HzDisplayName);
-=======
             var manifests = GeneralsOnlineManifestFactory.CreateManifests(release);
             var primaryManifest = manifests.FirstOrDefault();
->>>>>>> e169abc5
 
             logger.LogInformation(
                 "Successfully resolved Generals Online manifest ({Variant}) with download URL: {Url}",
@@ -77,115 +65,4 @@
                 $"Resolution failed: {ex.Message}"));
         }
     }
-
-    /// <summary>
-    /// Parses a Generals Online version string to extract a numeric user version for manifest IDs.
-    /// Converts versions like "111825_QFE2" (Nov 18, 2025) to a numeric value like 1118252.
-    /// NOTE: Format is dictated by Generals Online CDN API (MMDDYY_QFE#), not our choice.
-    /// This method converts it to a sortable numeric format.
-    /// </summary>
-    /// <param name="version">The version string (e.g., "111825_QFE2").</param>
-    /// <returns>A numeric version suitable for manifest IDs.</returns>
-    private static int ParseVersionForManifestId(string version)
-    {
-        try
-        {
-            var parts = version.Split(new[] { GeneralsOnlineConstants.QfeSeparator }, StringSplitOptions.RemoveEmptyEntries);
-            if (parts.Length != 2)
-            {
-                return 0;
-            }
-
-            var datePart = parts[0]; // "101525"
-            var qfePart = parts[1].Replace("QFE", string.Empty, StringComparison.OrdinalIgnoreCase);
-
-            if (!int.TryParse(datePart, out var dateValue) || !int.TryParse(qfePart, out var qfeValue))
-            {
-                return 0;
-            }
-
-            // Combine: 101525 * 10 + 5 = 1015255
-            return (dateValue * 10) + qfeValue;
-        }
-        catch
-        {
-            return 0;
-        }
-    }
-
-    /// <summary>
-    /// Creates a content manifest for a specific Generals Online variant.
-    /// This creates an INITIAL manifest with download URLs - file hashes are added later by the Factory.
-    /// </summary>
-    /// <param name="release">The Generals Online release information.</param>
-    /// <param name="executableName">The executable filename for this variant.</param>
-    /// <param name="variantSuffix">The suffix for the manifest ID (e.g., "30hz").</param>
-    /// <param name="displayName">The display name for this variant (e.g., "GeneralsOnline 30Hz").</param>
-    /// <returns>A content manifest for the specified variant.</returns>
-    private ContentManifest CreateVariantManifest(
-        GeneralsOnlineRelease release,
-        string executableName,
-        string variantSuffix,
-        string displayName)
-    {
-        // Parse version to extract numeric version (remove dots and QFE markers)
-        var userVersion = ParseVersionForManifestId(release.Version);
-
-        // Content name for GeneralsOnline (publisher is "generalsonline", content is the variant)
-        // This will create IDs like: 1.1015255.generalsonline.gameclient.30hz
-        var contentName = variantSuffix;
-
-        var manifestId = ManifestId.Create(ManifestIdGenerator.GeneratePublisherContentId(
-            PublisherTypeConstants.GeneralsOnline,
-            ContentType.GameClient,
-            contentName,
-            userVersion));
-
-        // Get URLs from provider definition
-        var provider = providerLoader.GetProvider(PublisherTypeConstants.GeneralsOnline);
-        var websiteUrl = provider?.Endpoints.WebsiteUrl ?? string.Empty;
-        var supportUrl = provider?.Endpoints.SupportUrl ?? string.Empty;
-        var downloadPageUrl = provider?.Endpoints.GetEndpoint("downloadPageUrl") ?? string.Empty;
-        var iconUrl = provider?.Endpoints.GetEndpoint("iconUrl") ?? string.Empty;
-
-        return new ContentManifest
-        {
-            Id = manifestId,
-            Name = displayName,
-            Version = release.Version,
-            ContentType = ContentType.GameClient,
-            TargetGame = GameType.ZeroHour,
-            Publisher = new PublisherInfo
-            {
-                Name = GeneralsOnlineConstants.PublisherName,
-                PublisherType = PublisherTypeConstants.GeneralsOnline,
-                Website = websiteUrl,
-                SupportUrl = supportUrl,
-                ContentIndexUrl = downloadPageUrl,
-                UpdateCheckIntervalHours = GeneralsOnlineConstants.UpdateCheckIntervalHours,
-            },
-            Metadata = new ContentMetadata
-            {
-                Description = GeneralsOnlineConstants.ShortDescription,
-                ReleaseDate = release.ReleaseDate,
-                IconUrl = iconUrl,
-                Tags = new List<string>(GeneralsOnlineConstants.Tags),
-                ChangelogUrl = release.Changelog,
-            },
-            Files = new List<ManifestFile>
-            {
-                new ManifestFile
-                {
-                    RelativePath = Path.GetFileName(release.PortableUrl),
-                    DownloadUrl = release.PortableUrl,
-                    Size = release.PortableSize ?? 0, // Use 0 when size is unknown
-                    SourceType = ContentSourceType.RemoteDownload,
-                    Hash = string.Empty, // Hash will be computed after extraction by Factory
-                },
-            },
-            Dependencies = variantSuffix == GeneralsOnlineConstants.Variant60HzSuffix
-                ? GeneralsOnlineDependencyBuilder.GetDependenciesFor60Hz(userVersion)
-                : GeneralsOnlineDependencyBuilder.GetDependenciesFor30Hz(userVersion),
-        };
-    }
 }