using GenHub.Core.Constants;
using GenHub.Core.Interfaces.Manifest;
using GenHub.Core.Models.Results.Content;
using Microsoft.Extensions.Logging;
using System;
using System.Linq;
using System.Net.Http;
using System.Threading;
using System.Threading.Tasks;

namespace GenHub.Features.Content.Services.GeneralsOnline;

/// <summary>
/// Background service for checking Generals Online updates.
/// Polls CDN for new releases and notifies when updates are available.
/// </summary>
public class GeneralsOnlineUpdateService : ContentUpdateServiceBase
{
    private readonly ILogger<GeneralsOnlineUpdateService> _logger;
    private readonly IContentManifestPool _manifestPool;
    private readonly HttpClient _httpClient;

    /// <summary>
    /// Initializes a new instance of the <see cref="GeneralsOnlineUpdateService"/> class.
    /// </summary>
    /// <param name="logger">The logger for diagnostic information.</param>
    /// <param name="manifestPool">The content manifest pool.</param>
    /// <param name="httpClientFactory">Factory for creating HTTP clients.</param>
    public GeneralsOnlineUpdateService(
        ILogger<GeneralsOnlineUpdateService> logger,
        IContentManifestPool manifestPool,
        IHttpClientFactory httpClientFactory)
        : base(logger)
    {
        _logger = logger;
        _manifestPool = manifestPool;
        _httpClient = httpClientFactory.CreateClient(GeneralsOnlineConstants.PublisherType);
    }

    /// <inheritdoc />
    public override void Dispose()
    {
        _httpClient?.Dispose();
        base.Dispose();
    }

    /// <inheritdoc />
    protected override string ServiceName => GeneralsOnlineConstants.ContentName;

    /// <inheritdoc />
    protected override TimeSpan UpdateCheckInterval =>
        TimeSpan.FromHours(GeneralsOnlineConstants.UpdateCheckIntervalHours);

    /// <inheritdoc />
    public override async Task<ContentUpdateCheckResult>
        CheckForUpdatesAsync(CancellationToken cancellationToken)
    {
        _logger.LogInformation("Checking for Generals Online updates");

        try
        {
            // Get current installed version
            var currentVersion = await GetInstalledVersionAsync(cancellationToken);

            // Get latest version from CDN
            var latestVersion = await GetLatestVersionFromCdnAsync(cancellationToken);

            if (string.IsNullOrEmpty(latestVersion))
            {
                _logger.LogWarning("Could not retrieve latest version from CDN");
                return ContentUpdateCheckResult.CreateFailure(
                    "Could not retrieve latest version from CDN",
                    currentVersion);
            }

            var updateAvailable = IsNewerVersion(latestVersion, currentVersion);

            if (updateAvailable)
            {
                return ContentUpdateCheckResult.CreateUpdateAvailable(
                    latestVersion: latestVersion,
                    currentVersion: currentVersion);
            }

            return ContentUpdateCheckResult.CreateNoUpdateAvailable(
                currentVersion: currentVersion,
                latestVersion: latestVersion);
        }
        catch (Exception ex)
        {
            _logger.LogError(ex, "Failed to check for Generals Online updates");
            throw;
        }
    }

    private async Task<string?> GetInstalledVersionAsync(CancellationToken cancellationToken)
    {
        try
        {
            var manifests = await _manifestPool.GetAllManifestsAsync(cancellationToken);
            if (!manifests.Success || manifests.Data == null)
            {
                return null;
            }

            var goManifest = manifests.Data.FirstOrDefault(m =>
                m.Publisher?.PublisherType?.Equals(GeneralsOnlineConstants.PublisherType, StringComparison.OrdinalIgnoreCase) == true);

            return goManifest?.Version;
        }
        catch (Exception ex)
        {
            _logger.LogWarning(ex, "Failed to get installed Generals Online version");
            return null;
        }
    }

    private async Task<string?> GetLatestVersionFromCdnAsync(CancellationToken cancellationToken)
    {
        try
        {
            // Try to get version from latest.txt
            var response = await _httpClient.GetAsync(GeneralsOnlineConstants.LatestVersionUrl, cancellationToken);

            if (response.IsSuccessStatusCode)
            {
                var version = await response.Content.ReadAsStringAsync(cancellationToken);
                return version?.Trim();
            }

            _logger.LogWarning("latest.txt not available, status code: {StatusCode}", response.StatusCode);
            return null;
        }
        catch (Exception ex)
        {
            _logger.LogWarning(ex, "Failed to get latest version from CDN");
            return null;
        }
    }

    private bool IsNewerVersion(string latestVersion, string? currentVersion)
    {
        if (string.IsNullOrEmpty(currentVersion))
        {
            return true; // Any version is newer than nothing
        }

        // Parse DDMMYY_QFE# format
        var latest = ParseVersion(latestVersion);
        var current = ParseVersion(currentVersion);

        if (latest == null || current == null)
        {
            return false;
        }

        // Compare date first
<<<<<<< HEAD
        // Compare date first
=======
>>>>>>> 130c659e
        if (latest.Value.Date > current.Value.Date)
        {
            return true;
        }

        if (latest.Value.Date == current.Value.Date)
        {
            // Same date, compare QFE number
            return latest.Value.Qfe > current.Value.Qfe;
        }

        return false;
    }

    private (DateTime Date, int Qfe)? ParseVersion(string version)
    {
        try
        {
            // Format: DDMMYY_QFE#
            var parts = version.Split('_');
            if (parts.Length != 2)
            {
                return null;
            }

            var datePart = parts[0];
            var qfePart = parts[1].Replace("QFE", string.Empty);

            if (datePart.Length != 6 || !int.TryParse(qfePart, out var qfe))
            {
                return null;
            }

            var month = int.Parse(datePart.Substring(0, 2));
            var day = int.Parse(datePart.Substring(2, 2));
            var year = 2000 + int.Parse(datePart.Substring(4, 2));

            var date = new DateTime(year, month, day);
            return (date, qfe);
        }
        catch
        {
            _logger.LogWarning("Failed to parse version: {Version}", version);
            return null;
        }
    }
}<|MERGE_RESOLUTION|>--- conflicted
+++ resolved
@@ -155,10 +155,6 @@
         }
 
         // Compare date first
-<<<<<<< HEAD
-        // Compare date first
-=======
->>>>>>> 130c659e
         if (latest.Value.Date > current.Value.Date)
         {
             return true;
