using System;
using System.Collections.Generic;
using System.Linq;
using System.Threading;
using System.Threading.Tasks;
using GenHub.Core.Constants;
using GenHub.Core.Interfaces.Content;
<<<<<<< HEAD
using GenHub.Core.Interfaces.Providers;
=======
using GenHub.Core.Interfaces.GitHub;
>>>>>>> fc1d1793
using GenHub.Core.Models.Content;
using GenHub.Core.Models.Enums;
using GenHub.Core.Models.Manifest;
using GenHub.Core.Models.Providers;
using GenHub.Core.Models.Results;
using GenHub.Features.Content.Services.ContentProviders;
using Microsoft.Extensions.Logging;

namespace GenHub.Features.Content.Services.Publishers;

/// <summary>
/// Content provider for TheSuperHackers publisher.
/// Discovers and delivers game client releases from TheSuperHackers GitHub repositories.
/// </summary>
public class SuperHackersProvider(
<<<<<<< HEAD
    IProviderDefinitionLoader providerDefinitionLoader,
    IEnumerable<IContentDiscoverer> discoverers,
=======
    IGitHubApiClient gitHubApiClient,
>>>>>>> fc1d1793
    IEnumerable<IContentResolver> resolvers,
    IEnumerable<IContentDeliverer> deliverers,
    IContentValidator contentValidator,
    ILogger<SuperHackersProvider> logger)
    : BaseContentProvider(contentValidator, logger)
{
    private readonly IContentResolver _resolver = resolvers.FirstOrDefault(r =>
            r.ResolverId?.Equals(SuperHackersConstants.ResolverId, StringComparison.OrdinalIgnoreCase) == true)
        ?? throw new InvalidOperationException("No GitHub resolver found for SuperHackers");

    private readonly IContentDeliverer _deliverer = deliverers.FirstOrDefault(d =>
            d.SourceName?.Equals(ContentSourceNames.GitHubDeliverer, StringComparison.OrdinalIgnoreCase) == true)
        ?? throw new InvalidOperationException("No GitHub deliverer found for SuperHackers");

    private ProviderDefinition? _cachedProviderDefinition;

    /// <inheritdoc/>
    public override string SourceName => PublisherTypeConstants.TheSuperHackers;

    /// <inheritdoc/>
    public override string Description => SuperHackersConstants.ProviderDescription;

    /// <inheritdoc/>
    public override bool IsEnabled => true;

    /// <inheritdoc/>
    public override ContentSourceCapabilities Capabilities =>
        ContentSourceCapabilities.RequiresDiscovery |
        ContentSourceCapabilities.SupportsPackageAcquisition;

    /// <inheritdoc/>
    protected override IContentDiscoverer? Discoverer => null;

    /// <inheritdoc/>
    protected override IContentResolver Resolver => _resolver;

    /// <inheritdoc/>
    protected override IContentDeliverer Deliverer => _deliverer;

    /// <inheritdoc/>
    public override async Task<OperationResult<IEnumerable<ContentSearchResult>>> SearchAsync(
        ContentSearchQuery query,
        CancellationToken cancellationToken = default)
    {
        try
        {
            var results = new List<ContentSearchResult>();

            // Directly fetch latest release from TheSuperHackers/GeneralsGameCode
            var latestRelease = await gitHubApiClient.GetLatestReleaseAsync(
                SuperHackersConstants.GeneralsGameCodeOwner,
                SuperHackersConstants.GeneralsGameCodeRepo,
                cancellationToken);

            if (latestRelease != null)
            {
                // Verify it matches the search query if provided
                if ((string.IsNullOrWhiteSpace(query.AuthorName) ||
                     query.AuthorName.Equals(SuperHackersConstants.GeneralsGameCodeOwner, StringComparison.OrdinalIgnoreCase)) &&
                    (string.IsNullOrWhiteSpace(query.SearchTerm) ||
                     latestRelease.Name?.Contains(query.SearchTerm, StringComparison.OrdinalIgnoreCase) == true ||
                     SuperHackersConstants.GeneralsGameCodeRepo.Contains(query.SearchTerm, StringComparison.OrdinalIgnoreCase)))
                {
                    // Generate manifest ID
                    var manifestId = ManifestIdGenerator.GenerateGitHubContentId(
                        SuperHackersConstants.GeneralsGameCodeOwner,
                        SuperHackersConstants.GeneralsGameCodeRepo,
                        ContentType.GameClient, // Assume GameClient for SuperHackers
                        latestRelease.TagName);

                    var result = new ContentSearchResult
                    {
                        Id = manifestId,
                        Name = latestRelease.Name ?? $"{SuperHackersConstants.PublisherName} {latestRelease.TagName}",
                        Description = latestRelease.Body ?? "SuperHackers release - details available after resolution",
                        Version = latestRelease.TagName ?? "latest",
                        AuthorName = SuperHackersConstants.GeneralsGameCodeOwner,
                        ContentType = ContentType.GameClient,
                        TargetGame = GameType.Generals, // Simplification, could infer
                        IsInferred = false,
                        ProviderName = SourceName,
                        RequiresResolution = true,
                        ResolverId = SuperHackersConstants.ResolverId,
                        SourceUrl = latestRelease.HtmlUrl,
                        LastUpdated = latestRelease.PublishedAt?.DateTime ?? latestRelease.CreatedAt.DateTime,
                        ResolverMetadata =
                        {
                            [GitHubConstants.OwnerMetadataKey] = SuperHackersConstants.GeneralsGameCodeOwner,
                            [GitHubConstants.RepoMetadataKey] = SuperHackersConstants.GeneralsGameCodeRepo,
                            [GitHubConstants.TagMetadataKey] = latestRelease.TagName ?? "latest",
                        },
                    };

                    result.SetData(latestRelease);
                    results.Add(result);
                }
            }

            return OperationResult<IEnumerable<ContentSearchResult>>.CreateSuccess(results);
        }
        catch (Exception ex)
        {
            logger.LogError(ex, "Failed to search SuperHackers content");
            return OperationResult<IEnumerable<ContentSearchResult>>.CreateFailure($"Search failed: {ex.Message}");
        }
    }

    /// <inheritdoc/>
    public override async Task<OperationResult<ContentManifest>> GetValidatedContentAsync(
        string contentId,
        CancellationToken cancellationToken = default)
    {
        Logger.LogInformation("Getting SuperHackers manifest for: {ContentId}", contentId);

        // Create a search result for resolution
        var searchResult = new ContentSearchResult
        {
            Id = contentId,
            Name = SuperHackersConstants.PublisherName,
            Version = contentId,
            ProviderName = SourceName,
            RequiresResolution = true,
            ResolverId = SuperHackersConstants.ResolverId,
        };

        var manifestResult = await Resolver.ResolveAsync(searchResult, cancellationToken);
        if (!manifestResult.Success || manifestResult.Data == null)
        {
            return OperationResult<ContentManifest>.CreateFailure(
                $"Failed to resolve manifest: {manifestResult.FirstError}");
        }

        var validationResult = await ContentValidator.ValidateManifestAsync(
            manifestResult.Data,
            cancellationToken);

        if (!validationResult.IsValid)
        {
            var errors = validationResult.Issues.Select(i => $"Validation failed: {i.Message}");
            return OperationResult<ContentManifest>.CreateFailure(errors);
        }

        return manifestResult;
    }

    /// <inheritdoc/>
    /// <remarks>
    /// Returns the TheSuperHackers provider definition loaded from JSON configuration.
    /// The definition contains GitHub repository info, endpoints, and other configuration.
    /// </remarks>
    protected override ProviderDefinition? GetProviderDefinition()
    {
        // Use cached definition if available
        if (_cachedProviderDefinition != null)
        {
            return _cachedProviderDefinition;
        }

        // Try to get from the loader (it should already be loaded at startup)
        _cachedProviderDefinition = providerDefinitionLoader.GetProvider(SuperHackersConstants.PublisherId);

        if (_cachedProviderDefinition == null)
        {
            Logger.LogWarning(
                "No provider definition found for {ProviderId}, using hardcoded constants",
                SuperHackersConstants.PublisherId);
        }
        else
        {
            Logger.LogInformation(
                "Using provider definition for {ProviderId} from JSON configuration",
                SuperHackersConstants.PublisherId);
        }

        return _cachedProviderDefinition;
    }

    /// <inheritdoc/>
    protected override async Task<OperationResult<ContentManifest>> PrepareContentInternalAsync(
        ContentManifest manifest,
        string workingDirectory,
        IProgress<ContentAcquisitionProgress>? progress,
        CancellationToken cancellationToken)
    {
        Logger.LogInformation("Preparing SuperHackers content: {Version}", manifest.Version);

        try
        {
            if (!Deliverer.CanDeliver(manifest))
            {
                return OperationResult<ContentManifest>.CreateFailure(
                    $"Cannot deliver content for manifest {manifest.Id}");
            }

            var deliveryResult = await Deliverer.DeliverContentAsync(
                manifest,
                workingDirectory,
                progress,
                cancellationToken);

            if (!deliveryResult.Success)
            {
                return OperationResult<ContentManifest>.CreateFailure(
                    $"Content delivery failed: {deliveryResult.FirstError}");
            }

            var resultManifest = deliveryResult.Data ?? manifest;
            Logger.LogInformation("Successfully prepared SuperHackers content {ManifestId}", manifest.Id);
            return OperationResult<ContentManifest>.CreateSuccess(resultManifest);
        }
        catch (Exception ex)
        {
            Logger.LogError(ex, "Failed to prepare SuperHackers content");
            return OperationResult<ContentManifest>.CreateFailure(
                $"Content preparation failed: {ex.Message}");
        }
    }
}<|MERGE_RESOLUTION|>--- conflicted
+++ resolved
@@ -5,11 +5,8 @@
 using System.Threading.Tasks;
 using GenHub.Core.Constants;
 using GenHub.Core.Interfaces.Content;
-<<<<<<< HEAD
+using GenHub.Core.Interfaces.GitHub;
 using GenHub.Core.Interfaces.Providers;
-=======
-using GenHub.Core.Interfaces.GitHub;
->>>>>>> fc1d1793
 using GenHub.Core.Models.Content;
 using GenHub.Core.Models.Enums;
 using GenHub.Core.Models.Manifest;
@@ -25,12 +22,8 @@
 /// Discovers and delivers game client releases from TheSuperHackers GitHub repositories.
 /// </summary>
 public class SuperHackersProvider(
-<<<<<<< HEAD
     IProviderDefinitionLoader providerDefinitionLoader,
-    IEnumerable<IContentDiscoverer> discoverers,
-=======
     IGitHubApiClient gitHubApiClient,
->>>>>>> fc1d1793
     IEnumerable<IContentResolver> resolvers,
     IEnumerable<IContentDeliverer> deliverers,
     IContentValidator contentValidator,
@@ -62,7 +55,7 @@
         ContentSourceCapabilities.SupportsPackageAcquisition;
 
     /// <inheritdoc/>
-    protected override IContentDiscoverer? Discoverer => null;
+    protected override IContentDiscoverer Discoverer => null!;
 
     /// <inheritdoc/>
     protected override IContentResolver Resolver => _resolver;
