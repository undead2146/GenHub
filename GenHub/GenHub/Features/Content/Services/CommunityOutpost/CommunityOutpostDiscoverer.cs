using System;
using System.Collections.Generic;
using System.Linq;
using System.Net.Http;
using System.Text.RegularExpressions;
using System.Threading;
using System.Threading.Tasks;
using GenHub.Core.Constants;
using GenHub.Core.Interfaces.Content;
<<<<<<< HEAD
using GenHub.Core.Interfaces.Providers;
=======
>>>>>>> e169abc5
using GenHub.Core.Models.Content;
using GenHub.Core.Models.Enums;
using GenHub.Core.Models.Providers;
using GenHub.Core.Models.Results;
using Microsoft.Extensions.Logging;

namespace GenHub.Features.Content.Services.CommunityOutpost;

/// <summary>
/// Discovers content from Community Outpost (legi.cc) using the GenPatcher dl.dat catalog.
/// Uses data-driven configuration from provider.json for endpoints, timeouts, and mirrors.
/// Metadata is sourced from <see cref="Models.GenPatcherContentRegistry"/>.
/// </summary>
/// <param name="httpClientFactory">HTTP client factory.</param>
/// <param name="providerLoader">Provider definition loader.</param>
/// <param name="catalogParserFactory">Factory for getting catalog parsers.</param>
/// <param name="logger">Logger instance.</param>
public partial class CommunityOutpostDiscoverer(
    IHttpClientFactory httpClientFactory,
    IProviderDefinitionLoader providerLoader,
    ICatalogParserFactory catalogParserFactory,
    ILogger<CommunityOutpostDiscoverer> logger) : IContentDiscoverer
{
    /// <summary>
    /// Gets the provider ID for registration.
    /// </summary>
    public static string ProviderId => CommunityOutpostConstants.PublisherId;

    /// <inheritdoc/>
    public string SourceName => CommunityOutpostConstants.PublisherType;

    /// <inheritdoc/>
    public string Description => CommunityOutpostConstants.DiscovererDescription;

    /// <inheritdoc/>
    public bool IsEnabled => true;

    /// <inheritdoc/>
    public ContentSourceCapabilities Capabilities =>
        ContentSourceCapabilities.RequiresDiscovery |
        ContentSourceCapabilities.SupportsPackageAcquisition;

    /// <inheritdoc/>
    public Task<OperationResult<IEnumerable<ContentSearchResult>>> DiscoverAsync(
        ContentSearchQuery query,
        CancellationToken cancellationToken = default)
    {
        // Call the provider-aware overload with null provider (uses defaults from constants)
        return DiscoverAsync(provider: null, query, cancellationToken);
    }

    /// <inheritdoc/>
    public async Task<OperationResult<IEnumerable<ContentSearchResult>>> DiscoverAsync(
        ProviderDefinition? provider,
        ContentSearchQuery query,
        CancellationToken cancellationToken = default)
    {
        try
        {
            logger.LogInformation("Discovering content from Community Outpost...");

            // Get provider definition if not provided
            provider ??= providerLoader.GetProvider(CommunityOutpostConstants.PublisherId);
            if (provider == null)
            {
                logger.LogError("Provider definition not found for {ProviderId}", CommunityOutpostConstants.PublisherId);
                return OperationResult<IEnumerable<ContentSearchResult>>.CreateFailure(
                    $"Provider definition '{CommunityOutpostConstants.PublisherId}' not found. Ensure communityoutpost.provider.json exists.");
            }

            // Get configuration from provider definition
            var catalogUrl = provider.Endpoints.CatalogUrl;
            var patchPageUrl = provider.Endpoints.GetEndpoint("patchPageUrl");
            var catalogTimeout = provider.Timeouts.CatalogTimeoutSeconds;

            if (string.IsNullOrEmpty(catalogUrl))
            {
                return OperationResult<IEnumerable<ContentSearchResult>>.CreateFailure(
                    "CatalogUrl not configured in provider definition.");
            }

            if (string.IsNullOrEmpty(patchPageUrl))
            {
                return OperationResult<IEnumerable<ContentSearchResult>>.CreateFailure(
                    "PatchPageUrl not configured in provider definition.");
            }

            logger.LogInformation(
                "Using provider configuration - CatalogUrl: {CatalogUrl}, CatalogFormat: {Format}",
                catalogUrl,
                provider.CatalogFormat);

            var results = new List<ContentSearchResult>();

            using var client = httpClientFactory.CreateClient();
            client.Timeout = TimeSpan.FromSeconds(catalogTimeout);

            // First, discover the Community Patch GameClient from legi.cc/patch
            var communityPatchResult = await DiscoverCommunityPatchAsync(client, patchPageUrl, provider, cancellationToken);
            if (communityPatchResult != null && MatchesQuery(communityPatchResult, query))
            {
                results.Add(communityPatchResult);
                logger.LogInformation("Discovered Community Patch: {Version}", communityPatchResult.Version);
            }

            // Then, fetch and parse the catalog using the appropriate parser
            try
            {
                var catalogContent = await client.GetStringAsync(catalogUrl, cancellationToken);

                // Get the catalog parser for this provider's format
                var parser = catalogParserFactory.GetParser(provider.CatalogFormat);
                if (parser == null)
                {
                    logger.LogError("No parser found for catalog format '{Format}'", provider.CatalogFormat);
                    return OperationResult<IEnumerable<ContentSearchResult>>.CreateSuccess(results);
                }

                // Parse the catalog - the parser uses GenPatcherContentRegistry for metadata
                var parseResult = await parser.ParseAsync(catalogContent, provider, cancellationToken);
                if (parseResult.Success && parseResult.Data != null)
                {
                    var catalogResults = parseResult.Data.Where(r => MatchesQuery(r, query)).ToList();
                    results.AddRange(catalogResults);

                    logger.LogInformation(
                        "Found {ItemCount} content items from catalog (after filtering: {FilteredCount})",
                        parseResult.Data.Count(),
                        catalogResults.Count);
                }
                else
                {
                    logger.LogWarning("Failed to parse catalog: {Error}", parseResult.FirstError);
                }
            }
            catch (Exception ex)
            {
                logger.LogWarning(ex, "Failed to fetch/parse GenPatcher catalog, returning Community Patch only");
            }

            logger.LogInformation(
                "Returning {ResultCount} content items from Community Outpost",
                results.Count);

            return OperationResult<IEnumerable<ContentSearchResult>>.CreateSuccess(results);
        }
        catch (Exception ex)
        {
            logger.LogError(ex, "Failed to discover Community Outpost content");
            return OperationResult<IEnumerable<ContentSearchResult>>.CreateFailure($"Discovery failed: {ex.Message}");
        }
    }

    /// <summary>
<<<<<<< HEAD
=======
    /// Gets tags for a content category.
    /// </summary>
    private static string[] GetTagsForCategory(GenPatcherContentCategory category)
    {
        return category switch
        {
            GenPatcherContentCategory.CommunityPatch => ["community-patch", "thesuperhackers", "weekly", "game-client"],
            GenPatcherContentCategory.OfficialPatch => CommunityOutpostConstants.OfficialPatchTags,
            GenPatcherContentCategory.BaseGame => ["base-game", "vanilla"],
            GenPatcherContentCategory.ControlBar => ["addon", "control-bar", "ui"],
            GenPatcherContentCategory.Hotkeys => ["addon", "hotkeys", "keyboard"],
            GenPatcherContentCategory.Camera => ["addon", "camera"],
            GenPatcherContentCategory.Tools => CommunityOutpostConstants.ToolsTags,
            GenPatcherContentCategory.Maps => ["maps", "missions"],
            GenPatcherContentCategory.Visuals => ["addon", "visuals", "graphics"],
            GenPatcherContentCategory.Prerequisites => ["prerequisite", "system"],
            _ => CommunityOutpostConstants.AddonTags,
        };
    }

    /// <summary>
    /// Checks if a search result matches the query filters.
    /// </summary>
    private static bool MatchesQuery(ContentSearchResult result, ContentSearchQuery query)
    {
        // If no filters specified, include all
        if (string.IsNullOrWhiteSpace(query.SearchTerm) &&
            !query.ContentType.HasValue &&
            !query.TargetGame.HasValue)
        {
            return true;
        }

        // Check search term
        if (!string.IsNullOrWhiteSpace(query.SearchTerm))
        {
            var term = query.SearchTerm.ToLowerInvariant();
            var nameMatches = result.Name?.Contains(term, StringComparison.OrdinalIgnoreCase) ?? false;
            var descMatches = result.Description?.Contains(term, StringComparison.OrdinalIgnoreCase) ?? false;
            var tagMatches = result.Tags.Any(t => t.Contains(term, StringComparison.OrdinalIgnoreCase));

            if (!nameMatches && !descMatches && !tagMatches)
            {
                return false;
            }
        }

        // Check content type filter
        if (query.ContentType.HasValue && result.ContentType != query.ContentType.Value)
        {
            return false;
        }

        // Check target game filter
        if (query.TargetGame.HasValue && result.TargetGame != query.TargetGame.Value)
        {
            return false;
        }

        return true;
    }

    [GeneratedRegex(@"href=[""']([^""']*generalszh-weekly-(\d{4}-\d{2}-\d{2})[^""']*\.zip)[""']", RegexOptions.IgnoreCase)]
    private static partial Regex CommunityPatchRegex();

    /// <summary>
>>>>>>> e169abc5
    /// Discovers the Community Patch (TheSuperHackers Patch Build) from legi.cc/patch.
    /// </summary>
    private async Task<ContentSearchResult?> DiscoverCommunityPatchAsync(
        HttpClient client,
        string patchPageUrl,
        ProviderDefinition? provider,
        CancellationToken cancellationToken)
    {
        try
        {
            logger.LogDebug("Fetching Community Patch page from {Url}", patchPageUrl);

            var pageContent = await client.GetStringAsync(patchPageUrl, cancellationToken);

            // Look for the download link pattern: generalszh-weekly-YYYY-MM-DD*.zip
            var downloadUrlMatch = CommunityPatchRegex().Match(pageContent);

            if (!downloadUrlMatch.Success)
            {
                logger.LogWarning("Could not find Community Patch download link on {Url}", patchPageUrl);
                return null;
            }

            var downloadUrl = downloadUrlMatch.Groups[1].Value;
            var versionDate = downloadUrlMatch.Groups[2].Value;

            // Make the URL absolute if it's relative
            if (!downloadUrl.StartsWith("http", StringComparison.OrdinalIgnoreCase))
            {
                var baseUrl = patchPageUrl.TrimEnd('/');
                downloadUrl = $"{baseUrl}/{downloadUrl.TrimStart('/')}";
            }

            logger.LogDebug("Found Community Patch download: {Url} (version {Version})", downloadUrl, versionDate);

            var providerId = provider?.ProviderId ?? CommunityOutpostConstants.PublisherId;
            var providerName = provider?.PublisherType ?? CommunityOutpostConstants.PublisherType;

            var result = new ContentSearchResult
            {
                Id = $"{providerId}.community-patch",
                Name = "Community Patch (TheSuperHackers Build)",
                Description = "The latest TheSuperHackers patch build for Zero Hour. Includes bug fixes, balance changes, and quality of life improvements.",
                Version = versionDate,
                ContentType = ContentType.GameClient,
                TargetGame = GameType.ZeroHour,
                ProviderName = providerName,
                AuthorName = "TheSuperHackers",
                SourceUrl = downloadUrl,
                RequiresResolution = true,
                ResolverId = providerId,
                LastUpdated = DateTime.Now,
            };

            // Add tags
            result.Tags.Add("community-patch");
            result.Tags.Add("thesuperhackers");
            result.Tags.Add("weekly");
            result.Tags.Add("game-client");

            // Add default tags from provider
            if (provider != null)
            {
                foreach (var tag in provider.DefaultTags)
                {
                    if (!result.Tags.Contains(tag))
                    {
                        result.Tags.Add(tag);
                    }
                }
            }

            // Store metadata for resolver
            result.ResolverMetadata["contentCode"] = "community-patch";
            result.ResolverMetadata["downloadUrl"] = downloadUrl;
            result.ResolverMetadata["category"] = "CommunityPatch";

            return result;
        }
        catch (Exception ex)
        {
            logger.LogWarning(ex, "Failed to discover Community Patch from {Url}", patchPageUrl);
            return null;
        }
    }
}<|MERGE_RESOLUTION|>--- conflicted
+++ resolved
@@ -7,10 +7,8 @@
 using System.Threading.Tasks;
 using GenHub.Core.Constants;
 using GenHub.Core.Interfaces.Content;
-<<<<<<< HEAD
 using GenHub.Core.Interfaces.Providers;
-=======
->>>>>>> e169abc5
+using GenHub.Core.Models.CommunityOutpost;
 using GenHub.Core.Models.Content;
 using GenHub.Core.Models.Enums;
 using GenHub.Core.Models.Providers;
@@ -22,7 +20,7 @@
 /// <summary>
 /// Discovers content from Community Outpost (legi.cc) using the GenPatcher dl.dat catalog.
 /// Uses data-driven configuration from provider.json for endpoints, timeouts, and mirrors.
-/// Metadata is sourced from <see cref="Models.GenPatcherContentRegistry"/>.
+/// Metadata is sourced from <see cref="GenPatcherContentRegistry"/>.
 /// </summary>
 /// <param name="httpClientFactory">HTTP client factory.</param>
 /// <param name="providerLoader">Provider definition loader.</param>
@@ -165,8 +163,6 @@
     }
 
     /// <summary>
-<<<<<<< HEAD
-=======
     /// Gets tags for a content category.
     /// </summary>
     private static string[] GetTagsForCategory(GenPatcherContentCategory category)
@@ -233,7 +229,6 @@
     private static partial Regex CommunityPatchRegex();
 
     /// <summary>
->>>>>>> e169abc5
     /// Discovers the Community Patch (TheSuperHackers Patch Build) from legi.cc/patch.
     /// </summary>
     private async Task<ContentSearchResult?> DiscoverCommunityPatchAsync(
