--- conflicted
+++ resolved
@@ -1,14 +1,11 @@
-<<<<<<< HEAD
 using GenHub.Core.Constants;
 using GenHub.Core.Extensions.GameInstallations;
-=======
 using System;
 using System.IO;
 using System.Reflection;
 using System.Text.Json;
 using System.Threading;
 using System.Threading.Tasks;
->>>>>>> c0aa3084
 using GenHub.Core.Interfaces.Manifest;
 using GenHub.Core.Models.Enums;
 using GenHub.Core.Models.GameClients;
@@ -24,35 +21,18 @@
 /// Provides ContentManifest instances by retrieving them from CAS, embedded resources,
 /// or generating them dynamically.
 /// </summary>
-public class ManifestProvider : IManifestProvider
+public class ManifestProvider(ILogger<ManifestProvider> logger, IContentManifestPool manifestPool, IManifestIdService? manifestIdService = null, IContentManifestBuilder? manifestBuilder = null, ManifestProviderOptions? options = null) : IManifestProvider
 {
     private static readonly JsonSerializerOptions _jsonOptions = new()
     {
         PropertyNameCaseInsensitive = true,
     };
 
-    private readonly ILogger<ManifestProvider> _logger;
-    private readonly IContentManifestPool _manifestPool;
-    private readonly IManifestIdService _manifestIdService;
-    private readonly IContentManifestBuilder _manifestBuilder;
-    private readonly ManifestProviderOptions _options;
-
-    /// <summary>
-    /// Initializes a new instance of the <see cref="ManifestProvider"/> class using an <see cref="IContentManifestPool"/>.
-    /// </summary>
-    /// <param name="logger">Logger instance used for diagnostic messages.</param>
-    /// <param name="manifestPool">Pool used to store and retrieve manifests.</param>
-    /// <param name="manifestIdService">The manifest ID service.</param>
-    /// <param name="manifestBuilder">The content manifest builder.</param>
-    /// <param name="options">Optional provider behaviour options.</param>
-    public ManifestProvider(ILogger<ManifestProvider> logger, IContentManifestPool manifestPool, IManifestIdService? manifestIdService = null, IContentManifestBuilder? manifestBuilder = null, ManifestProviderOptions? options = null)
-    {
-        _logger = logger ?? NullLogger<ManifestProvider>.Instance;
-        _manifestPool = manifestPool ?? throw new ArgumentNullException(nameof(manifestPool));
-        _manifestIdService = manifestIdService ?? throw new ArgumentNullException(nameof(manifestIdService));
-        _manifestBuilder = manifestBuilder ?? throw new ArgumentNullException(nameof(manifestBuilder));
-        _options = options ?? new ManifestProviderOptions();
-    }
+    private readonly ILogger<ManifestProvider> logger = logger ?? NullLogger<ManifestProvider>.Instance;
+    private readonly IContentManifestPool manifestPool = manifestPool ?? throw new ArgumentNullException(nameof(manifestPool));
+    private readonly IManifestIdService manifestIdService = manifestIdService ?? throw new ArgumentNullException(nameof(manifestIdService));
+    private readonly IContentManifestBuilder manifestBuilder = manifestBuilder ?? throw new ArgumentNullException(nameof(manifestBuilder));
+    private readonly ManifestProviderOptions options = options ?? new ManifestProviderOptions();
 
     /// <summary>
     /// Gets or generates a manifest for the specified <see cref="GameClient"/>.
@@ -66,7 +46,7 @@
         try
         {
             var tryId = ManifestId.Create(gameClient.Id);
-            var casResult = await _manifestPool.GetManifestAsync(tryId, cancellationToken);
+            var casResult = await manifestPool.GetManifestAsync(tryId, cancellationToken);
             if (casResult.Success && casResult.Data != null)
             {
                 // Validate cached manifest security and ensure the manifest id matches the requested id
@@ -113,31 +93,31 @@
                         embeddedSourceDir = null;
                     }
 
-                    var addResult = await _manifestPool.AddManifestAsync(manifest, embeddedSourceDir ?? string.Empty, cancellationToken);
+                    var addResult = await manifestPool.AddManifestAsync(manifest, embeddedSourceDir ?? string.Empty, cancellationToken);
                     if (addResult?.Success == true)
                     {
                         return manifest;
                     }
 
-                    _logger.LogWarning("Embedded manifest {Id} parsed but failed to add to pool: {Errors}", manifest.Id, string.Join(", ", addResult?.Errors ?? Array.Empty<string>()));
+                    logger.LogWarning("Embedded manifest {Id} parsed but failed to add to pool: {Errors}", manifest.Id, string.Join(", ", addResult?.Errors ?? Array.Empty<string>()));
 
                     return manifest;
                 }
             }
             catch (JsonException ex)
             {
-                _logger.LogError(ex, "Failed to parse embedded manifest {ManifestName}", manifestName);
+                logger.LogError(ex, "Failed to parse embedded manifest {ManifestName}", manifestName);
                 throw new ManifestValidationException(gameClient.Id, $"JSON parsing failed: {ex.Message}", ex);
             }
         }
 
         // 3. Generate fallback manifest (optional)
-        if (_options.GenerateFallbackManifests)
-        {
-            _logger.LogInformation("Generating fallback manifest for GameClient {Id}", gameClient.Id);
+        if (options.GenerateFallbackManifests)
+        {
+            logger.LogInformation("Generating fallback manifest for GameClient {Id}", gameClient.Id);
 
             var gameVersionInt = int.TryParse(gameClient.Version, out var parsedVersion) ? parsedVersion : 0;
-            var generated = _manifestBuilder
+            var generated = manifestBuilder
                 .WithBasicInfo("EA Games", gameClient.Name ?? "Unknown", gameVersionInt)
                 .WithContentType(ContentType.GameClient, gameClient.GameType)
                 .WithPublisher("EA Games", "https://www.ea.com")
@@ -171,10 +151,10 @@
                 gameDir = null;
             }
 
-            var addRes = await _manifestPool.AddManifestAsync(generated, gameDir ?? string.Empty, cancellationToken);
+            var addRes = await manifestPool.AddManifestAsync(generated, gameDir ?? string.Empty, cancellationToken);
             if (addRes?.Success != true)
             {
-                _logger.LogWarning("Failed to add generated manifest {Id} to pool: {Errors}", generated.Id, string.Join(", ", addRes?.Errors ?? Array.Empty<string>()));
+                logger.LogWarning("Failed to add generated manifest {Id} to pool: {Errors}", generated.Id, string.Join(", ", addRes?.Errors ?? Array.Empty<string>()));
             }
 
             return generated;
@@ -206,7 +186,7 @@
         var deterministicId = ManifestIdGenerator.GenerateGameInstallationId(tempInstallForId, gameType, manifestVersion);
 
         // Try CAS using deterministic id
-        var casResult = await _manifestPool.GetManifestAsync(ManifestId.Create(deterministicId), cancellationToken);
+        var casResult = await manifestPool.GetManifestAsync(ManifestId.Create(deterministicId), cancellationToken);
         if (casResult.Success && casResult.Data != null)
         {
             // Validate cached manifest; expect the deterministic id
@@ -226,23 +206,23 @@
                 if (manifest != null)
                 {
                     // For embedded installation manifests, provide the installation path as source when available.
-                    var addRes = await _manifestPool.AddManifestAsync(manifest, installation.InstallationPath ?? string.Empty, cancellationToken);
+                    var addRes = await manifestPool.AddManifestAsync(manifest, installation.InstallationPath ?? string.Empty, cancellationToken);
                     if (addRes?.Success != true)
-                        _logger.LogWarning("Failed to add embedded installation manifest {Id} to pool: {Errors}", manifest.Id, string.Join(", ", addRes?.Errors ?? Array.Empty<string>()));
+                        logger.LogWarning("Failed to add embedded installation manifest {Id} to pool: {Errors}", manifest.Id, string.Join(", ", addRes?.Errors ?? Array.Empty<string>()));
                     return manifest;
                 }
             }
             catch (JsonException ex)
             {
-                _logger.LogError(ex, "Failed to parse embedded manifest {ManifestName}", manifestName);
+                logger.LogError(ex, "Failed to parse embedded manifest {ManifestName}", manifestName);
                 throw new ManifestValidationException(deterministicId, $"JSON parsing failed: {ex.Message}", ex);
             }
         }
 
         // 3. Generate fallback (optional)
-        if (_options.GenerateFallbackManifests)
-        {
-            _logger.LogInformation("Generating fallback manifest for installation {Id}", installation.Id);
+        if (options.GenerateFallbackManifests)
+        {
+            logger.LogInformation("Generating fallback manifest for installation {Id}", installation.Id);
 
             // Determine the correct source path based on the game type
             var manifestGameType = installation.HasZeroHour ? GameType.ZeroHour : GameType.Generals;
@@ -252,7 +232,7 @@
 
             var publisherName = installation.InstallationType.GetDisplayName();
 
-            var builder = _manifestBuilder
+            var builder = manifestBuilder
                 .WithBasicInfo(installation.InstallationType, manifestGameType, manifestVersion)
                 .WithContentType(ContentType.GameInstallation, manifestGameType)
                 .WithPublisher(publisherName, string.Empty)
@@ -282,10 +262,10 @@
 
             // Validate ID before adding to pool
             ManifestIdValidator.EnsureValid(generated.Id.Value);
-            var addRes2 = await _manifestPool.AddManifestAsync(generated, sourcePath ?? string.Empty, cancellationToken);
+            var addRes2 = await manifestPool.AddManifestAsync(generated, sourcePath ?? string.Empty, cancellationToken);
             if (addRes2?.Success != true)
             {
-                _logger.LogWarning("Failed to add generated installation manifest {Id} to pool: {Errors}", generated.Id, string.Join(", ", addRes2?.Errors ?? Array.Empty<string>()));
+                logger.LogWarning("Failed to add generated installation manifest {Id} to pool: {Errors}", generated.Id, string.Join(", ", addRes2?.Errors ?? Array.Empty<string>()));
             }
 
             return generated;
