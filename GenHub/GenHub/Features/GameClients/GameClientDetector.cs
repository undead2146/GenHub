--- conflicted
+++ resolved
@@ -65,14 +65,9 @@
                     logger.LogWarning("Skipping Generals game client for {InstallationId}: no valid executable found at {ExePath}", inst.Id, actualExePath);
                 }
 
-<<<<<<< HEAD
-                var generalsOnlineClients = await DetectGeneralsOnlineClientsAsync(inst, GameType.Generals);
-                gameClients.AddRange(generalsOnlineClients);
-=======
                 // Detect publisher clients (GeneralsOnline, SuperHackers, etc.) using registered identifiers
                 var generalsPublisherClients = await DetectPublisherClientsAsync(inst, inst.GeneralsPath, GameType.Generals, cancellationToken);
                 gameClients.AddRange(generalsPublisherClients);
->>>>>>> fb3af4cc
             }
 
             if (inst.HasZeroHour && !string.IsNullOrEmpty(inst.ZeroHourPath) && Directory.Exists(inst.ZeroHourPath))
@@ -98,15 +93,9 @@
                     logger.LogWarning("Skipping Zero Hour game client for {InstallationId}: no valid executable found at {ExePath}", inst.Id, actualExePath);
                 }
 
-<<<<<<< HEAD
-                // Then check for GeneralsOnline clients in the installation directory
-                var generalsOnlineClients = await DetectGeneralsOnlineClientsAsync(inst, GameType.ZeroHour);
-                gameClients.AddRange(generalsOnlineClients);
-=======
                 // Detect publisher clients (GeneralsOnline, SuperHackers, etc.) using registered identifiers
                 var zhPublisherClients = await DetectPublisherClientsAsync(inst, inst.ZeroHourPath, GameType.ZeroHour, cancellationToken);
                 gameClients.AddRange(zhPublisherClients);
->>>>>>> fb3af4cc
             }
         }
 
@@ -658,6 +647,7 @@
     /// </summary>
     /// <param name="gameClient">The game client to generate manifest for.</param>
     /// <param name="clientPath">The client installation path.</param>
+
     /// <param name="gameType">The game type.</param>
     /// <param name="identification">The identification metadata from the identifier.</param>
     /// <returns>A task representing the asynchronous operation.</returns>
