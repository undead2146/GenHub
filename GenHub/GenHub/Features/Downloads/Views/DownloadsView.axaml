--- conflicted
+++ resolved
@@ -91,50 +91,6 @@
                            Foreground="#AAAAAA"
                            HorizontalAlignment="Center" />
                 
-<<<<<<< HEAD
-                <!-- GitHub Manager Button -->
-                <Button Classes="github-button"
-                        Command="{Binding OpenGitHubBuildsCommand}"
-                        HorizontalAlignment="Center"
-                        Margin="0,20,0,0">
-                    <StackPanel Orientation="Horizontal" Spacing="12">
-                        <PathIcon Data="M12,2A10,10 0 0,0 2,12C2,16.42 4.87,20.17 8.84,21.5C9.34,21.58 9.5,21.27 9.5,21C9.5,20.77 9.5,20.14 9.5,19.31C6.73,19.91 6.14,17.97 6.14,17.97C5.68,16.81 5.03,16.5 5.03,16.5C4.12,15.88 5.1,15.9 5.1,15.9C6.1,15.97 6.63,16.93 6.63,16.93C7.5,18.45 8.97,18 9.54,17.76C9.63,17.11 9.89,16.67 10.17,16.42C7.95,16.17 5.62,15.31 5.62,11.5C5.62,10.39 6,9.5 6.65,8.79C6.55,8.54 6.2,7.5 6.75,6.15C6.75,6.15 7.59,5.88 9.5,7.17C10.29,6.95 11.15,6.84 12,6.84C12.85,6.84 13.71,6.95 14.5,7.17C16.41,5.88 17.25,6.15 17.25,6.15C17.8,7.5 17.45,8.54 17.35,8.79C18,9.5 18.38,10.39 18.38,11.5C18.38,15.32 16.04,16.16 13.81,16.41C14.17,16.72 14.5,17.33 14.5,18.26C14.5,19.6 14.5,20.68 14.5,21C14.5,21.27 14.66,21.59 15.17,21.5C19.14,20.16 22,16.42 22,12A10,10 0 0,0 12,2Z"
-                                  Width="24" Height="24"
-                                  Foreground="White" />
-                        <TextBlock Text="GitHub Manager"
-                                   FontSize="16"
-                                   FontWeight="SemiBold"
-                                   Foreground="White"
-                                   VerticalAlignment="Center" />
-                    </StackPanel>
-                </Button>
-                
-                <!-- Installation Progress -->
-                <StackPanel IsVisible="{Binding IsInstallingGeneralsOnline}"
-                            Margin="0,20,0,0"
-                            HorizontalAlignment="Center"
-                            MinWidth="400">
-                    <TextBlock Text="{Binding InstallationStatus}"
-                               FontSize="14"
-                               Foreground="White"
-                               HorizontalAlignment="Center"
-                               Margin="0,0,0,10" />
-                    <ProgressBar Value="{Binding InstallationProgress}"
-                                 Minimum="0"
-                                 Maximum="100"
-                                 Height="6"
-                                 Foreground="#4CAF50"
-                                 Background="#333333"
-                                 BorderThickness="0" />
-                    <TextBlock Text="{Binding InstallationProgress, StringFormat={}{0:F0}%}"
-                               FontSize="12"
-                               Foreground="#AAAAAA"
-                               HorizontalAlignment="Center"
-                               Margin="0,5,0,0" />
-                </StackPanel>
-=======
-
->>>>>>> fc1d1793
             </StackPanel>
             
             <!-- Main Content Area -->
