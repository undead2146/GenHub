using System;
using System.Collections.ObjectModel;
using System.Linq;
using System.Threading;
using System.Threading.Tasks;
using Avalonia.Controls;
<<<<<<< HEAD
using Avalonia.Threading;
=======
using Avalonia.Controls.ApplicationLifetimes;
>>>>>>> 41055276
using CommunityToolkit.Mvvm.ComponentModel;
using CommunityToolkit.Mvvm.Input;
using GenHub.Core.Constants;
using GenHub.Core.Interfaces.Common;
using GenHub.Core.Interfaces.GameInstallations;
using GenHub.Core.Interfaces.GameProfiles;
using GenHub.Core.Interfaces.Notifications;
using GenHub.Core.Models.Enums;
<<<<<<< HEAD
using GenHub.Core.Models.GameProfile;
using GenHub.Core.Models.Notifications;
=======
>>>>>>> 41055276
using GenHub.Features.AppUpdate.Interfaces;
using GenHub.Features.AppUpdate.Views;
using GenHub.Features.Downloads.ViewModels;
using GenHub.Features.GameProfiles.Services;
using GenHub.Features.GameProfiles.ViewModels;
using GenHub.Features.Notifications.ViewModels;
using GenHub.Features.Settings.ViewModels;
using GenHub.Features.Tools.ViewModels;
using Microsoft.Extensions.Logging;

namespace GenHub.Common.ViewModels;

/// <summary>
/// Main view model for the application.
/// </summary>
public partial class MainViewModel : ObservableObject, IDisposable
{
    private readonly ILogger<MainViewModel>? _logger;
    private readonly IGameInstallationDetectionOrchestrator _gameInstallationDetectionOrchestrator;
    private readonly IConfigurationProviderService _configurationProvider;
    private readonly IUserSettingsService _userSettingsService;
    private readonly IProfileEditorFacade _profileEditorFacade;
    private readonly IVelopackUpdateManager _velopackUpdateManager;
    private readonly ProfileResourceService _profileResourceService;
    private readonly INotificationService _notificationService;
    private readonly CancellationTokenSource _initializationCts = new();

    [ObservableProperty]
    private NavigationTab _selectedTab = NavigationTab.GameProfiles;



    /// <summary>
    /// Initializes a new instance of the <see cref="MainViewModel"/> class.
    /// </summary>
    /// <param name="gameProfilesViewModel">Game profiles view model.</param>
    /// <param name="downloadsViewModel">Downloads view model.</param>
    /// <param name="toolsViewModel">Tools view model.</param>
    /// <param name="settingsViewModel">Settings view model.</param>
    /// <param name="notificationManager">Notification manager view model.</param>
    /// <param name="gameInstallationDetectionOrchestrator">Game installation orchestrator.</param>
    /// <param name="configurationProvider">Configuration provider service.</param>
    /// <param name="userSettingsService">User settings service for persistence operations.</param>
    /// <param name="profileEditorFacade">Profile editor facade for automatic profile creation.</param>
    /// <param name="velopackUpdateManager">The Velopack update manager for checking updates.</param>
    /// <param name="profileResourceService">Service for accessing profile resources.</param>
    /// <param name="notificationService">Service for showing notifications.</param>
    /// <param name="logger">Logger instance.</param>
    public MainViewModel(
        GameProfileLauncherViewModel gameProfilesViewModel,
        DownloadsViewModel downloadsViewModel,
        ToolsViewModel toolsViewModel,
        SettingsViewModel settingsViewModel,
        NotificationManagerViewModel notificationManager,
        IGameInstallationDetectionOrchestrator gameInstallationDetectionOrchestrator,
        IConfigurationProviderService configurationProvider,
        IUserSettingsService userSettingsService,
        IProfileEditorFacade profileEditorFacade,
        IVelopackUpdateManager velopackUpdateManager,
        ProfileResourceService profileResourceService,
        INotificationService notificationService,
        ILogger<MainViewModel>? logger = null)
    {
        GameProfilesViewModel = gameProfilesViewModel;
        DownloadsViewModel = downloadsViewModel;
        ToolsViewModel = toolsViewModel;
        SettingsViewModel = settingsViewModel;
        NotificationManager = notificationManager;
        _gameInstallationDetectionOrchestrator = gameInstallationDetectionOrchestrator;
        _configurationProvider = configurationProvider;
        _userSettingsService = userSettingsService;
        _profileEditorFacade = profileEditorFacade ?? throw new ArgumentNullException(nameof(profileEditorFacade));
        _velopackUpdateManager = velopackUpdateManager ?? throw new ArgumentNullException(nameof(velopackUpdateManager));
        _profileResourceService = profileResourceService ?? throw new ArgumentNullException(nameof(profileResourceService));
        _notificationService = notificationService ?? throw new ArgumentNullException(nameof(notificationService));
        _logger = logger;

        // Load initial settings using unified configuration
        try
        {
            _selectedTab = _configurationProvider.GetLastSelectedTab();
            if (_selectedTab == NavigationTab.Tools)
            {
                _selectedTab = NavigationTab.GameProfiles;
            }

            _logger?.LogDebug("Initial settings loaded, selected tab: {Tab}", _selectedTab);
        }
        catch (Exception ex)
        {
            _logger?.LogError(ex, "Failed to load initial settings");
            _selectedTab = NavigationTab.GameProfiles;
        }

        // Tab change handled by ObservableProperty partial method
    }

    /// <summary>
    /// Gets the game profiles view model.
    /// </summary>
    public GameProfileLauncherViewModel GameProfilesViewModel { get; }

    /// <summary>
    /// Gets the downloads view model.
    /// </summary>
    public DownloadsViewModel DownloadsViewModel { get; }

    /// <summary>
    /// Gets the tools view model.
    /// </summary>
    public ToolsViewModel ToolsViewModel { get; }

    /// <summary>
    /// Gets the settings view model.
    /// </summary>
    public SettingsViewModel SettingsViewModel { get; }

    /// <summary>
    /// Gets the notification manager view model.
    /// </summary>
    public NotificationManagerViewModel NotificationManager { get; }

    /// <summary>
    /// Gets the collection of detected game installations.
    /// </summary>
    public ObservableCollection<string> GameInstallations { get; } = [];

    /// <summary>
    /// Gets the available navigation tabs.
    /// </summary>
    public NavigationTab[] AvailableTabs { get; } =
    [
        NavigationTab.GameProfiles,
        NavigationTab.Downloads,
        NavigationTab.Settings,
    ];

    /// <summary>
    /// Gets the current tab's ViewModel for ContentControl binding.
    /// </summary>
    public object CurrentTabViewModel => SelectedTab switch
    {
        NavigationTab.GameProfiles => GameProfilesViewModel,
        NavigationTab.Downloads => DownloadsViewModel,
        NavigationTab.Tools => ToolsViewModel,
        NavigationTab.Settings => SettingsViewModel,
        _ => GameProfilesViewModel,
    };

    /// <summary>
    /// Gets the display name for a navigation tab.
    /// </summary>
    /// <param name="tab">The navigation tab.</param>
    /// <returns>The display name.</returns>
    public static string GetTabDisplayName(NavigationTab tab) => tab switch
    {
        NavigationTab.GameProfiles => "Game Profiles",
        NavigationTab.Downloads => "Downloads",
        NavigationTab.Tools => "Tools",
        NavigationTab.Settings => "Settings",
        _ => tab.ToString(),
    };

    /// <summary>
    /// Selects the specified navigation tab.
    /// </summary>
    /// <param name="tab">The navigation tab to select.</param>
    [RelayCommand]
    public void SelectTab(NavigationTab tab)
    {
        SelectedTab = tab;
    }

<<<<<<< HEAD

=======
    /// <summary>
    /// Shows the update notification dialog.
    /// </summary>
    /// <returns>A task representing the asynchronous operation.</returns>
    [RelayCommand]
    public async Task ShowUpdateDialogAsync()
    {
        try
        {
            var mainWindow = GetMainWindow();
            if (mainWindow != null)
            {
                await UpdateNotificationWindow.ShowAsync(mainWindow);
            }
            else
            {
                _logger?.LogWarning("Cannot show update dialog - main window not found");
            }
        }
        catch (Exception ex)
        {
            _logger?.LogError(ex, "Failed to show update dialog");
        }
    }
>>>>>>> 41055276

    /// <summary>
    /// Performs asynchronous initialization for the shell and all tabs.
    /// </summary>
    /// <returns>A <see cref="Task"/> representing the asynchronous operation.</returns>
    public async Task InitializeAsync()
    {
        await GameProfilesViewModel.InitializeAsync();
        await DownloadsViewModel.InitializeAsync();
        await ToolsViewModel.InitializeAsync();
        _logger?.LogInformation("MainViewModel initialized");

        // Start background check with cancellation support
        _ = CheckForUpdatesInBackgroundAsync(_initializationCts.Token);

        await Task.CompletedTask;
    }

    /// <summary>
    /// Disposes of managed resources.
    /// </summary>
    public void Dispose()
    {
        _initializationCts?.Cancel();
        _initializationCts?.Dispose();
        GC.SuppressFinalize(this);
    }

    private static Window? GetMainWindow()
    {
        return Avalonia.Application.Current?.ApplicationLifetime
            is IClassicDesktopStyleApplicationLifetime dt
            ? dt.MainWindow
            : null;
    }

    /// <summary>
    /// Checks for available updates using Velopack.
    /// </summary>
    private async Task CheckForUpdatesAsync(CancellationToken cancellationToken = default)
    {
        _logger?.LogDebug("Starting background update check");

        try
        {
            var settings = _userSettingsService.Get();

            // Push settings to update manager (important context for other components)
            if (settings.SubscribedPrNumber.HasValue)
            {
                _velopackUpdateManager.SubscribedPrNumber = settings.SubscribedPrNumber;
            }

            // Check if subscribed to a specific branch
            if (!string.IsNullOrEmpty(settings.SubscribedBranch))
            {
                _logger?.LogDebug("User subscribed to branch '{Branch}', checking for artifact updates", settings.SubscribedBranch);
                _velopackUpdateManager.SubscribedBranch = settings.SubscribedBranch;

                // Ensure PR number is cleared to avoid ambiguity
                _velopackUpdateManager.SubscribedPrNumber = null;

                var artifactUpdate = await _velopackUpdateManager.CheckForArtifactUpdatesAsync(cancellationToken);

                if (artifactUpdate != null)
                {
                    var newVersionBase = artifactUpdate.Version.Split('+')[0];
                    var dismissedVersionBase = settings.DismissedUpdateVersion?.Split('+')[0];

                    if (string.IsNullOrEmpty(dismissedVersionBase) ||
                        !string.Equals(newVersionBase, dismissedVersionBase, StringComparison.OrdinalIgnoreCase))
                    {
                        _logger?.LogInformation("Branch '{Branch}' artifact update available: {Version}", settings.SubscribedBranch, newVersionBase);

                        await Dispatcher.UIThread.InvokeAsync(() =>
                        {
                            _notificationService.Show(new NotificationMessage(
                                NotificationType.Info,
                                "Update Available",
                                $"A new version ({newVersionBase}) is available on branch '{settings.SubscribedBranch}'.",
                                null,
                                "View Updates",
                                () => { SettingsViewModel.OpenUpdateWindowCommand.Execute(null); }));
                        });
                        return;
                    }
                    else
                    {
                        _logger?.LogDebug("Branch '{Branch}' artifact update {Version} was dismissed", settings.SubscribedBranch, newVersionBase);
                        return;
                    }
                }
            }
        }
        catch (Exception ex)
        {
            _logger?.LogError(ex, "Exception in CheckForUpdatesAsync");
        }
    }

    private async Task CheckForUpdatesInBackgroundAsync(CancellationToken ct)
    {
        try
        {
            await CheckForUpdatesAsync(ct);
        }
        catch (OperationCanceledException)
        {
            // Expected on cancellation
        }
        catch (Exception ex)
        {
            _logger?.LogError(ex, "Unhandled exception in background update check");
        }
    }

    private void SaveSelectedTab(NavigationTab selectedTab)
    {
        try
        {
            _userSettingsService.Update(settings =>
            {
                settings.LastSelectedTab = selectedTab;
            });

            _ = _userSettingsService.SaveAsync();
            _logger?.LogDebug("Updated last selected tab to: {Tab}", selectedTab);
        }
        catch (Exception ex)
        {
            _logger?.LogError(ex, "Failed to update selected tab setting");
        }
    }

    partial void OnSelectedTabChanged(NavigationTab value)
    {
        OnPropertyChanged(nameof(CurrentTabViewModel));

        // Notify SettingsViewModel when it becomes visible/invisible
        SettingsViewModel.IsViewVisible = value == NavigationTab.Settings;

        // Refresh Downloads tab when it becomes visible
        if (value == NavigationTab.Downloads)
        {
            _ = DownloadsViewModel.OnTabActivatedAsync();
        }

        SaveSelectedTab(value);
    }
}<|MERGE_RESOLUTION|>--- conflicted
+++ resolved
@@ -1,14 +1,9 @@
 using System;
 using System.Collections.ObjectModel;
-using System.Linq;
 using System.Threading;
 using System.Threading.Tasks;
 using Avalonia.Controls;
-<<<<<<< HEAD
 using Avalonia.Threading;
-=======
-using Avalonia.Controls.ApplicationLifetimes;
->>>>>>> 41055276
 using CommunityToolkit.Mvvm.ComponentModel;
 using CommunityToolkit.Mvvm.Input;
 using GenHub.Core.Constants;
@@ -17,11 +12,8 @@
 using GenHub.Core.Interfaces.GameProfiles;
 using GenHub.Core.Interfaces.Notifications;
 using GenHub.Core.Models.Enums;
-<<<<<<< HEAD
 using GenHub.Core.Models.GameProfile;
 using GenHub.Core.Models.Notifications;
-=======
->>>>>>> 41055276
 using GenHub.Features.AppUpdate.Interfaces;
 using GenHub.Features.AppUpdate.Views;
 using GenHub.Features.Downloads.ViewModels;
@@ -51,8 +43,6 @@
 
     [ObservableProperty]
     private NavigationTab _selectedTab = NavigationTab.GameProfiles;
-
-
 
     /// <summary>
     /// Initializes a new instance of the <see cref="MainViewModel"/> class.
@@ -195,35 +185,6 @@
         SelectedTab = tab;
     }
 
-<<<<<<< HEAD
-
-=======
-    /// <summary>
-    /// Shows the update notification dialog.
-    /// </summary>
-    /// <returns>A task representing the asynchronous operation.</returns>
-    [RelayCommand]
-    public async Task ShowUpdateDialogAsync()
-    {
-        try
-        {
-            var mainWindow = GetMainWindow();
-            if (mainWindow != null)
-            {
-                await UpdateNotificationWindow.ShowAsync(mainWindow);
-            }
-            else
-            {
-                _logger?.LogWarning("Cannot show update dialog - main window not found");
-            }
-        }
-        catch (Exception ex)
-        {
-            _logger?.LogError(ex, "Failed to show update dialog");
-        }
-    }
->>>>>>> 41055276
-
     /// <summary>
     /// Performs asynchronous initialization for the shell and all tabs.
     /// </summary>
@@ -249,14 +210,6 @@
         _initializationCts?.Cancel();
         _initializationCts?.Dispose();
         GC.SuppressFinalize(this);
-    }
-
-    private static Window? GetMainWindow()
-    {
-        return Avalonia.Application.Current?.ApplicationLifetime
-            is IClassicDesktopStyleApplicationLifetime dt
-            ? dt.MainWindow
-            : null;
     }
 
     /// <summary>
