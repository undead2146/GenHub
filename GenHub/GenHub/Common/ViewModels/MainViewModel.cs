using System;
using System.Collections.ObjectModel;
using System.Threading;
using System.Threading.Tasks;
using Avalonia.Controls;
using Avalonia.Threading;
using CommunityToolkit.Mvvm.ComponentModel;
using CommunityToolkit.Mvvm.Input;
using GenHub.Core.Constants;
using GenHub.Core.Interfaces.Common;
using GenHub.Core.Interfaces.GameInstallations;
using GenHub.Core.Interfaces.GameProfiles;
using GenHub.Core.Interfaces.Notifications;
using GenHub.Core.Models.Enums;
using GenHub.Core.Models.GameProfile;
using GenHub.Core.Models.Notifications;
using GenHub.Features.AppUpdate.Interfaces;
using GenHub.Features.AppUpdate.Views;
using GenHub.Features.Downloads.ViewModels;
using GenHub.Features.GameProfiles.Services;
using GenHub.Features.GameProfiles.ViewModels;
using GenHub.Features.Notifications.ViewModels;
using GenHub.Features.Settings.ViewModels;
using GenHub.Features.Tools.ViewModels;
using Microsoft.Extensions.Logging;

namespace GenHub.Common.ViewModels;

/// <summary>
/// Initializes a new instance of the <see cref="MainViewModel"/> class.
/// </summary>
/// <param name="gameProfilesViewModel">Game profiles view model.</param>
/// <param name="downloadsViewModel">Downloads view model.</param>
/// <param name="toolsViewModel">Tools view model.</param>
/// <param name="settingsViewModel">Settings view model.</param>
/// <param name="notificationManager">Notification manager view model.</param>
/// <param name="gameInstallationDetectionOrchestrator">Game installation orchestrator.</param>
/// <param name="configurationProvider">Configuration provider service.</param>
/// <param name="userSettingsService">User settings service for persistence operations.</param>
/// <param name="profileEditorFacade">Profile editor facade for automatic profile creation.</param>
/// <param name="velopackUpdateManager">The Velopack update manager for checking updates.</param>
/// <param name="profileResourceService">Service for accessing profile resources.</param>
/// <param name="notificationService">Service for showing notifications.</param>
/// <param name="logger">Logger instance.</param>
public partial class MainViewModel(
    GameProfileLauncherViewModel gameProfilesViewModel,
    DownloadsViewModel downloadsViewModel,
    ToolsViewModel toolsViewModel,
    SettingsViewModel settingsViewModel,
    NotificationManagerViewModel notificationManager,
    IGameInstallationDetectionOrchestrator gameInstallationDetectionOrchestrator,
    IConfigurationProviderService configurationProvider,
    IUserSettingsService userSettingsService,
    IProfileEditorFacade profileEditorFacade,
    IVelopackUpdateManager velopackUpdateManager,
    ProfileResourceService profileResourceService,
    INotificationService notificationService,
    ILogger<MainViewModel>? logger = null) : ObservableObject, IDisposable
{
    private readonly CancellationTokenSource _initializationCts = new();
<<<<<<< HEAD

    [ObservableProperty]
    private NavigationTab _selectedTab = NavigationTab.GameProfiles;

    /// <summary>
    /// Initializes a new instance of the <see cref="MainViewModel"/> class.
    /// </summary>
    /// <param name="gameProfilesViewModel">Game profiles view model.</param>
    /// <param name="downloadsViewModel">Downloads view model.</param>
    /// <param name="toolsViewModel">Tools view model.</param>
    /// <param name="settingsViewModel">Settings view model.</param>
    /// <param name="notificationManager">Notification manager view model.</param>
    /// <param name="gameInstallationDetectionOrchestrator">Game installation orchestrator.</param>
    /// <param name="configurationProvider">Configuration provider service.</param>
    /// <param name="userSettingsService">User settings service for persistence operations.</param>
    /// <param name="profileEditorFacade">Profile editor facade for automatic profile creation.</param>
    /// <param name="velopackUpdateManager">The Velopack update manager for checking updates.</param>
    /// <param name="profileResourceService">Service for accessing profile resources.</param>
    /// <param name="notificationService">Service for showing notifications.</param>
    /// <param name="logger">Logger instance.</param>
    public MainViewModel(
        GameProfileLauncherViewModel gameProfilesViewModel,
        DownloadsViewModel downloadsViewModel,
        ToolsViewModel toolsViewModel,
        SettingsViewModel settingsViewModel,
        NotificationManagerViewModel notificationManager,
        IGameInstallationDetectionOrchestrator gameInstallationDetectionOrchestrator,
        IConfigurationProviderService configurationProvider,
        IUserSettingsService userSettingsService,
        IProfileEditorFacade profileEditorFacade,
        IVelopackUpdateManager velopackUpdateManager,
        ProfileResourceService profileResourceService,
        INotificationService notificationService,
        ILogger<MainViewModel>? logger = null)
    {
        GameProfilesViewModel = gameProfilesViewModel;
        DownloadsViewModel = downloadsViewModel;
        ToolsViewModel = toolsViewModel;
        SettingsViewModel = settingsViewModel;
        NotificationManager = notificationManager;
        _gameInstallationDetectionOrchestrator = gameInstallationDetectionOrchestrator;
        _configurationProvider = configurationProvider;
        _userSettingsService = userSettingsService;
        _profileEditorFacade = profileEditorFacade ?? throw new ArgumentNullException(nameof(profileEditorFacade));
        _velopackUpdateManager = velopackUpdateManager ?? throw new ArgumentNullException(nameof(velopackUpdateManager));
        _profileResourceService = profileResourceService ?? throw new ArgumentNullException(nameof(profileResourceService));
        _notificationService = notificationService ?? throw new ArgumentNullException(nameof(notificationService));
        _logger = logger;

        // Load initial settings using unified configuration
        try
        {
            _selectedTab = _configurationProvider.GetLastSelectedTab();

            _logger?.LogDebug("Initial settings loaded, selected tab: {Tab}", _selectedTab);
        }
        catch (Exception ex)
        {
            _logger?.LogError(ex, "Failed to load initial settings");
            _selectedTab = NavigationTab.GameProfiles;
        }

        // Tab change handled by ObservableProperty partial method
    }
=======
    private readonly IGameInstallationDetectionOrchestrator _gameInstallationDetectionOrchestrator = gameInstallationDetectionOrchestrator;
>>>>>>> 5b7a8dc4

    /// <summary>
    /// Gets the game profiles view model.
    /// </summary>
    public GameProfileLauncherViewModel GameProfilesViewModel { get; } = gameProfilesViewModel;

    /// <summary>
    /// Gets the downloads view model.
    /// </summary>
    public DownloadsViewModel DownloadsViewModel { get; } = downloadsViewModel;

    /// <summary>
    /// Gets the tools view model.
    /// </summary>
    public ToolsViewModel ToolsViewModel { get; } = toolsViewModel;

    /// <summary>
    /// Gets the settings view model.
    /// </summary>
    public SettingsViewModel SettingsViewModel { get; } = settingsViewModel;

    /// <summary>
    /// Gets the notification manager view model.
    /// </summary>
    public NotificationManagerViewModel NotificationManager { get; } = notificationManager;

    [ObservableProperty]
    private NavigationTab _selectedTab = LoadInitialTab(configurationProvider, logger);

    private static NavigationTab LoadInitialTab(IConfigurationProviderService configurationProvider, ILogger<MainViewModel>? logger)
    {
        try
        {
            var tab = configurationProvider.GetLastSelectedTab();
            if (tab == NavigationTab.Tools)
            {
                tab = NavigationTab.GameProfiles;
            }

            logger?.LogDebug("Initial settings loaded, selected tab: {Tab}", tab);
            return tab;
        }
        catch (Exception ex)
        {
            logger?.LogError(ex, "Failed to load initial settings");
            return NavigationTab.GameProfiles;
        }
    }

    // Static constructor for any static initialization
    static MainViewModel()
    {
    }

    private readonly IProfileEditorFacade _profileEditorFacade = profileEditorFacade ?? throw new ArgumentNullException(nameof(profileEditorFacade));
    private readonly IVelopackUpdateManager _velopackUpdateManager = velopackUpdateManager ?? throw new ArgumentNullException(nameof(velopackUpdateManager));
    private readonly ProfileResourceService _profileResourceService = profileResourceService ?? throw new ArgumentNullException(nameof(profileResourceService));
    private readonly INotificationService _notificationService = notificationService ?? throw new ArgumentNullException(nameof(notificationService));
    private readonly IUserSettingsService _userSettingsService = userSettingsService;
    private readonly IConfigurationProviderService _configurationProvider = configurationProvider;
    private readonly ILogger<MainViewModel>? _logger = logger;

    /// <summary>
    /// Gets the collection of detected game installations.
    /// </summary>
    public ObservableCollection<string> GameInstallations { get; } = [];

    /// <summary>
    /// Gets the available navigation tabs.
    /// </summary>
    public NavigationTab[] AvailableTabs { get; } =
    [
        NavigationTab.GameProfiles,
        NavigationTab.Downloads,
        NavigationTab.Tools,
        NavigationTab.Settings,
    ];

    /// <summary>
    /// Gets the current tab's ViewModel for ContentControl binding.
    /// </summary>
    public object CurrentTabViewModel => SelectedTab switch
    {
        NavigationTab.GameProfiles => GameProfilesViewModel,
        NavigationTab.Downloads => DownloadsViewModel,
        NavigationTab.Tools => ToolsViewModel,
        NavigationTab.Settings => SettingsViewModel,
        _ => GameProfilesViewModel,
    };

    /// <summary>
    /// Gets the display name for a navigation tab.
    /// </summary>
    /// <param name="tab">The navigation tab.</param>
    /// <returns>The display name.</returns>
    public static string GetTabDisplayName(NavigationTab tab) => tab switch
    {
        NavigationTab.GameProfiles => "Game Profiles",
        NavigationTab.Downloads => "Downloads",
        NavigationTab.Tools => "Tools",
        NavigationTab.Settings => "Settings",
        _ => tab.ToString(),
    };

    /// <summary>
    /// Selects the specified navigation tab.
    /// </summary>
    /// <param name="tab">The navigation tab to select.</param>
    [RelayCommand]
    public void SelectTab(NavigationTab tab)
    {
        SelectedTab = tab;
    }

    /// <summary>
    /// Performs asynchronous initialization for the shell and all tabs.
    /// </summary>
    /// <returns>A <see cref="Task"/> representing the asynchronous operation.</returns>
    public async Task InitializeAsync()
    {
        await GameProfilesViewModel.InitializeAsync();
        await DownloadsViewModel.InitializeAsync();
        await ToolsViewModel.InitializeAsync();
        _logger?.LogInformation("MainViewModel initialized");

        // Start background check with cancellation support
        _ = CheckForUpdatesInBackgroundAsync(_initializationCts.Token);
    }

    /// <summary>
    /// Disposes of managed resources.
    /// </summary>
    public void Dispose()
    {
        _initializationCts?.Cancel();
        _initializationCts?.Dispose();
        GC.SuppressFinalize(this);
    }

    /// <summary>
    /// Checks for available updates using Velopack.
    /// </summary>
    private async Task CheckForUpdatesAsync(CancellationToken cancellationToken = default)
    {
        _logger?.LogDebug("Starting background update check");

        try
        {
            var settings = _userSettingsService.Get();

            // Push settings to update manager (important context for other components)
            if (settings.SubscribedPrNumber.HasValue)
            {
                _velopackUpdateManager.SubscribedPrNumber = settings.SubscribedPrNumber;
            }

            // 1. Check for standard GitHub releases (Default)
            if (string.IsNullOrEmpty(settings.SubscribedBranch))
            {
                var updateInfo = await _velopackUpdateManager.CheckForUpdatesAsync(cancellationToken);
                if (updateInfo != null)
                {
                    _logger?.LogInformation("GitHub release update available: {Version}", updateInfo.TargetFullRelease.Version);
                    await Dispatcher.UIThread.InvokeAsync(() =>
                    {
                        _notificationService.Show(new NotificationMessage(
                            NotificationType.Info,
                            "Update Available",
                            $"A new version ({updateInfo.TargetFullRelease.Version}) is available.",
                            null, // Persistent
                            "View Updates",
                            () => { SettingsViewModel.OpenUpdateWindowCommand.Execute(null); }));
                    });
                    return;
                }
            }
            else
            {
                // 2. Check for Subscribed Branch Artifacts
                _logger?.LogDebug("User subscribed to branch '{Branch}', checking for artifact updates", settings.SubscribedBranch);
                _velopackUpdateManager.SubscribedBranch = settings.SubscribedBranch;
                _velopackUpdateManager.SubscribedPrNumber = null; // Clear PR to avoid ambiguity

                var artifactUpdate = await _velopackUpdateManager.CheckForArtifactUpdatesAsync(cancellationToken);

                if (artifactUpdate != null)
                {
                    var newVersionBase = artifactUpdate.Version.Split('+')[0];

                    await Dispatcher.UIThread.InvokeAsync(() =>
                    {
                        _notificationService.Show(new NotificationMessage(
                            NotificationType.Info,
                            "Branch Update Available",
                            $"A new build ({newVersionBase}) is available on branch '{settings.SubscribedBranch}'.",
                            null, // Persistent
                            "View Updates",
                            () => { SettingsViewModel.OpenUpdateWindowCommand.Execute(null); }));
                    });
                }
            }
        }
        catch (Exception ex)
        {
            _logger?.LogError(ex, "Exception in CheckForUpdatesAsync");
        }
    }

    private async Task CheckForUpdatesInBackgroundAsync(CancellationToken ct)
    {
        try
        {
            await CheckForUpdatesAsync(ct);
        }
        catch (OperationCanceledException)
        {
            // Expected on cancellation
        }
        catch (Exception ex)
        {
            _logger?.LogError(ex, "Unhandled exception in background update check");
        }
    }

    private void SaveSelectedTab(NavigationTab selectedTab)
    {
        try
        {
            _userSettingsService.Update(settings =>
            {
                settings.LastSelectedTab = selectedTab;
            });

            _ = _userSettingsService.SaveAsync();
            _logger?.LogDebug("Updated last selected tab to: {Tab}", selectedTab);
        }
        catch (Exception ex)
        {
            _logger?.LogError(ex, "Failed to update selected tab setting");
        }
    }

    partial void OnSelectedTabChanged(NavigationTab value)
    {
        OnPropertyChanged(nameof(CurrentTabViewModel));

        // Notify SettingsViewModel when it becomes visible/invisible
        SettingsViewModel.IsViewVisible = value == NavigationTab.Settings;

        // Refresh Tabs when they become visible
        if (value == NavigationTab.GameProfiles)
        {
            GameProfilesViewModel.OnTabActivated();
        }
        else if (value == NavigationTab.Downloads)
        {
            _ = DownloadsViewModel.OnTabActivatedAsync();
        }

        SaveSelectedTab(value);
    }
}<|MERGE_RESOLUTION|>--- conflicted
+++ resolved
@@ -58,74 +58,6 @@
     ILogger<MainViewModel>? logger = null) : ObservableObject, IDisposable
 {
     private readonly CancellationTokenSource _initializationCts = new();
-<<<<<<< HEAD
-
-    [ObservableProperty]
-    private NavigationTab _selectedTab = NavigationTab.GameProfiles;
-
-    /// <summary>
-    /// Initializes a new instance of the <see cref="MainViewModel"/> class.
-    /// </summary>
-    /// <param name="gameProfilesViewModel">Game profiles view model.</param>
-    /// <param name="downloadsViewModel">Downloads view model.</param>
-    /// <param name="toolsViewModel">Tools view model.</param>
-    /// <param name="settingsViewModel">Settings view model.</param>
-    /// <param name="notificationManager">Notification manager view model.</param>
-    /// <param name="gameInstallationDetectionOrchestrator">Game installation orchestrator.</param>
-    /// <param name="configurationProvider">Configuration provider service.</param>
-    /// <param name="userSettingsService">User settings service for persistence operations.</param>
-    /// <param name="profileEditorFacade">Profile editor facade for automatic profile creation.</param>
-    /// <param name="velopackUpdateManager">The Velopack update manager for checking updates.</param>
-    /// <param name="profileResourceService">Service for accessing profile resources.</param>
-    /// <param name="notificationService">Service for showing notifications.</param>
-    /// <param name="logger">Logger instance.</param>
-    public MainViewModel(
-        GameProfileLauncherViewModel gameProfilesViewModel,
-        DownloadsViewModel downloadsViewModel,
-        ToolsViewModel toolsViewModel,
-        SettingsViewModel settingsViewModel,
-        NotificationManagerViewModel notificationManager,
-        IGameInstallationDetectionOrchestrator gameInstallationDetectionOrchestrator,
-        IConfigurationProviderService configurationProvider,
-        IUserSettingsService userSettingsService,
-        IProfileEditorFacade profileEditorFacade,
-        IVelopackUpdateManager velopackUpdateManager,
-        ProfileResourceService profileResourceService,
-        INotificationService notificationService,
-        ILogger<MainViewModel>? logger = null)
-    {
-        GameProfilesViewModel = gameProfilesViewModel;
-        DownloadsViewModel = downloadsViewModel;
-        ToolsViewModel = toolsViewModel;
-        SettingsViewModel = settingsViewModel;
-        NotificationManager = notificationManager;
-        _gameInstallationDetectionOrchestrator = gameInstallationDetectionOrchestrator;
-        _configurationProvider = configurationProvider;
-        _userSettingsService = userSettingsService;
-        _profileEditorFacade = profileEditorFacade ?? throw new ArgumentNullException(nameof(profileEditorFacade));
-        _velopackUpdateManager = velopackUpdateManager ?? throw new ArgumentNullException(nameof(velopackUpdateManager));
-        _profileResourceService = profileResourceService ?? throw new ArgumentNullException(nameof(profileResourceService));
-        _notificationService = notificationService ?? throw new ArgumentNullException(nameof(notificationService));
-        _logger = logger;
-
-        // Load initial settings using unified configuration
-        try
-        {
-            _selectedTab = _configurationProvider.GetLastSelectedTab();
-
-            _logger?.LogDebug("Initial settings loaded, selected tab: {Tab}", _selectedTab);
-        }
-        catch (Exception ex)
-        {
-            _logger?.LogError(ex, "Failed to load initial settings");
-            _selectedTab = NavigationTab.GameProfiles;
-        }
-
-        // Tab change handled by ObservableProperty partial method
-    }
-=======
-    private readonly IGameInstallationDetectionOrchestrator _gameInstallationDetectionOrchestrator = gameInstallationDetectionOrchestrator;
->>>>>>> 5b7a8dc4
 
     /// <summary>
     /// Gets the game profiles view model.
@@ -179,14 +111,6 @@
     static MainViewModel()
     {
     }
-
-    private readonly IProfileEditorFacade _profileEditorFacade = profileEditorFacade ?? throw new ArgumentNullException(nameof(profileEditorFacade));
-    private readonly IVelopackUpdateManager _velopackUpdateManager = velopackUpdateManager ?? throw new ArgumentNullException(nameof(velopackUpdateManager));
-    private readonly ProfileResourceService _profileResourceService = profileResourceService ?? throw new ArgumentNullException(nameof(profileResourceService));
-    private readonly INotificationService _notificationService = notificationService ?? throw new ArgumentNullException(nameof(notificationService));
-    private readonly IUserSettingsService _userSettingsService = userSettingsService;
-    private readonly IConfigurationProviderService _configurationProvider = configurationProvider;
-    private readonly ILogger<MainViewModel>? _logger = logger;
 
     /// <summary>
     /// Gets the collection of detected game installations.
@@ -249,7 +173,7 @@
         await GameProfilesViewModel.InitializeAsync();
         await DownloadsViewModel.InitializeAsync();
         await ToolsViewModel.InitializeAsync();
-        _logger?.LogInformation("MainViewModel initialized");
+        logger?.LogInformation("MainViewModel initialized");
 
         // Start background check with cancellation support
         _ = CheckForUpdatesInBackgroundAsync(_initializationCts.Token);
@@ -270,28 +194,28 @@
     /// </summary>
     private async Task CheckForUpdatesAsync(CancellationToken cancellationToken = default)
     {
-        _logger?.LogDebug("Starting background update check");
+        logger?.LogDebug("Starting background update check");
 
         try
         {
-            var settings = _userSettingsService.Get();
+            var settings = userSettingsService.Get();
 
             // Push settings to update manager (important context for other components)
             if (settings.SubscribedPrNumber.HasValue)
             {
-                _velopackUpdateManager.SubscribedPrNumber = settings.SubscribedPrNumber;
+                velopackUpdateManager.SubscribedPrNumber = settings.SubscribedPrNumber;
             }
 
             // 1. Check for standard GitHub releases (Default)
             if (string.IsNullOrEmpty(settings.SubscribedBranch))
             {
-                var updateInfo = await _velopackUpdateManager.CheckForUpdatesAsync(cancellationToken);
+                var updateInfo = await velopackUpdateManager.CheckForUpdatesAsync(cancellationToken);
                 if (updateInfo != null)
                 {
-                    _logger?.LogInformation("GitHub release update available: {Version}", updateInfo.TargetFullRelease.Version);
+                    logger?.LogInformation("GitHub release update available: {Version}", updateInfo.TargetFullRelease.Version);
                     await Dispatcher.UIThread.InvokeAsync(() =>
                     {
-                        _notificationService.Show(new NotificationMessage(
+                        notificationService.Show(new NotificationMessage(
                             NotificationType.Info,
                             "Update Available",
                             $"A new version ({updateInfo.TargetFullRelease.Version}) is available.",
@@ -305,11 +229,11 @@
             else
             {
                 // 2. Check for Subscribed Branch Artifacts
-                _logger?.LogDebug("User subscribed to branch '{Branch}', checking for artifact updates", settings.SubscribedBranch);
-                _velopackUpdateManager.SubscribedBranch = settings.SubscribedBranch;
-                _velopackUpdateManager.SubscribedPrNumber = null; // Clear PR to avoid ambiguity
-
-                var artifactUpdate = await _velopackUpdateManager.CheckForArtifactUpdatesAsync(cancellationToken);
+                logger?.LogDebug("User subscribed to branch '{Branch}', checking for artifact updates", settings.SubscribedBranch);
+                velopackUpdateManager.SubscribedBranch = settings.SubscribedBranch;
+                velopackUpdateManager.SubscribedPrNumber = null; // Clear PR to avoid ambiguity
+
+                var artifactUpdate = await velopackUpdateManager.CheckForArtifactUpdatesAsync(cancellationToken);
 
                 if (artifactUpdate != null)
                 {
@@ -317,7 +241,7 @@
 
                     await Dispatcher.UIThread.InvokeAsync(() =>
                     {
-                        _notificationService.Show(new NotificationMessage(
+                        notificationService.Show(new NotificationMessage(
                             NotificationType.Info,
                             "Branch Update Available",
                             $"A new build ({newVersionBase}) is available on branch '{settings.SubscribedBranch}'.",
@@ -330,7 +254,7 @@
         }
         catch (Exception ex)
         {
-            _logger?.LogError(ex, "Exception in CheckForUpdatesAsync");
+            logger?.LogError(ex, "Exception in CheckForUpdatesAsync");
         }
     }
 
@@ -346,7 +270,7 @@
         }
         catch (Exception ex)
         {
-            _logger?.LogError(ex, "Unhandled exception in background update check");
+            logger?.LogError(ex, "Unhandled exception in background update check");
         }
     }
 
@@ -354,17 +278,17 @@
     {
         try
         {
-            _userSettingsService.Update(settings =>
+            userSettingsService.Update(settings =>
             {
                 settings.LastSelectedTab = selectedTab;
             });
 
-            _ = _userSettingsService.SaveAsync();
-            _logger?.LogDebug("Updated last selected tab to: {Tab}", selectedTab);
+            _ = userSettingsService.SaveAsync();
+            logger?.LogDebug("Updated last selected tab to: {Tab}", selectedTab);
         }
         catch (Exception ex)
         {
-            _logger?.LogError(ex, "Failed to update selected tab setting");
+            logger?.LogError(ex, "Failed to update selected tab setting");
         }
     }
 
