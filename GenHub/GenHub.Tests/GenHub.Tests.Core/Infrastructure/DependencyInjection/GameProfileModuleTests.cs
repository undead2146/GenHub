using GenHub.Core.Interfaces.Common;
using GenHub.Core.Interfaces.Content;
using GenHub.Core.Interfaces.GameInstallations;
using GenHub.Core.Interfaces.GameProfiles;
using GenHub.Core.Interfaces.Launching;
using GenHub.Core.Interfaces.Manifest;
using GenHub.Core.Interfaces.Storage;
using GenHub.Core.Interfaces.Workspace;
using GenHub.Infrastructure.DependencyInjection;
using Microsoft.Extensions.DependencyInjection;
using Moq;

namespace GenHub.Tests.Core.Infrastructure.DependencyInjection;

/// <summary>
/// Tests for <see cref="GameProfileModule"/>.
/// </summary>
public class GameProfileModuleTests
{
    /// <summary>
    /// Tests that AddGameProfileServices registers all expected services.
    /// </summary>
    [Fact]
    public void AddGameProfileServices_ShouldRegisterAllExpectedServices()
    {
        // Arrange
        var services = new ServiceCollection();
        var configProviderMock = new Mock<IConfigurationProviderService>();
        var tempDir = Path.GetTempPath();

        configProviderMock.Setup(x => x.GetWorkspacePath()).Returns(tempDir);
        configProviderMock.Setup(x => x.GetContentStoragePath()).Returns(Path.Combine(tempDir, "Content"));

        // Add required dependencies
        services.AddLogging();
        services.AddSingleton<IConfigurationProviderService>(configProviderMock.Object);

        // Mock missing dependencies
        services.AddScoped(provider => new Mock<IGameInstallationService>().Object);
        services.AddScoped(provider => new Mock<IContentManifestPool>().Object);
        services.AddScoped(provider => new Mock<IContentOrchestrator>().Object);
        services.AddScoped(provider => new Mock<IWorkspaceManager>().Object);
        services.AddScoped(provider => new Mock<ILaunchRegistry>().Object);

        // Act
        services.AddGameProfileServices();
        var serviceProvider = services.BuildServiceProvider();

        // Assert
        Assert.NotNull(serviceProvider.GetService<IGameProfileRepository>());
        Assert.NotNull(serviceProvider.GetService<IGameProfileManager>());
        Assert.NotNull(serviceProvider.GetService<IGameProcessManager>());

        // Note: Facades require additional dependencies, tested separately
    }

    /// <summary>
    /// Tests that AddLaunchingServices registers all expected services.
    /// </summary>
    [Fact]
    public void AddLaunchingServices_ShouldRegisterAllExpectedServices()
    {
        // Arrange
        var services = new ServiceCollection();
        var configProviderMock = new Mock<IConfigurationProviderService>();

        // Add required dependencies
        services.AddLogging();
        services.AddSingleton<IConfigurationProviderService>(configProviderMock.Object);

        // Mock dependencies required for manifest services
        services.AddSingleton<IManifestIdService>(new GenHub.Core.Models.Manifest.ManifestIdService());
        services.AddSingleton<IManifestCache>(new Mock<IManifestCache>().Object);

        // Add manifest services (required for GameLauncher)
        services.AddManifestServices();

        // Mock remaining dependencies for GameLauncher
        services.AddSingleton(provider => new Mock<IGameProfileManager>().Object);
        services.AddSingleton(provider => new Mock<IWorkspaceManager>().Object);
        services.AddSingleton(provider => new Mock<IGameProcessManager>().Object);
        services.AddSingleton(provider => new Mock<IContentManifestPool>().Object);
        services.AddSingleton(provider => new Mock<IGameInstallationService>().Object);

        // Act
        services.AddLaunchingServices();
        var serviceProvider = services.BuildServiceProvider();

        // Assert
        Assert.NotNull(serviceProvider.GetService<ILaunchRegistry>());

        // Note: GameLauncher requires many dependencies, tested separately
    }

    /// <summary>
    /// Tests that GameProfileRepository is registered as singleton.
    /// </summary>
    [Fact]
    public void AddGameProfileServices_GameProfileRepository_ShouldBeSingleton()
    {
        // Arrange
        var services = new ServiceCollection();
        var configProviderMock = new Mock<IConfigurationProviderService>();
        var tempDir = Path.GetTempPath();

        configProviderMock.Setup(x => x.GetWorkspacePath()).Returns(tempDir);
        configProviderMock.Setup(x => x.GetContentStoragePath()).Returns(Path.Combine(tempDir, "Content"));

        services.AddLogging();
        services.AddSingleton<IConfigurationProviderService>(configProviderMock.Object);

        // Mock missing dependencies
        services.AddScoped(provider => new Mock<IGameInstallationService>().Object);
        services.AddScoped(provider => new Mock<IContentManifestPool>().Object);
        services.AddScoped(provider => new Mock<IContentOrchestrator>().Object);
        services.AddScoped(provider => new Mock<IWorkspaceManager>().Object);
        services.AddScoped(provider => new Mock<ILaunchRegistry>().Object);

        // Act
        services.AddGameProfileServices();
        var serviceProvider = services.BuildServiceProvider();

        // Assert
        var instance1 = serviceProvider.GetService<IGameProfileRepository>();
        var instance2 = serviceProvider.GetService<IGameProfileRepository>();
        Assert.Same(instance1, instance2);
    }

    /// <summary>
    /// Tests that LaunchRegistry is registered as singleton.
    /// </summary>
    [Fact]
    public void AddLaunchingServices_LaunchRegistry_ShouldBeSingleton()
    {
        // Arrange
        var services = new ServiceCollection();
        var configProviderMock = new Mock<IConfigurationProviderService>();

        services.AddLogging();

        // Act
        services.AddLaunchingServices();
        var serviceProvider = services.BuildServiceProvider();

        // Assert
        var instance1 = serviceProvider.GetService<ILaunchRegistry>();
        var instance2 = serviceProvider.GetService<ILaunchRegistry>();
        Assert.Same(instance1, instance2);
    }

<<<<<<< HEAD
        /// <summary>
        /// Tests that LaunchRegistry is registered as singleton.
        /// </summary>
        [Fact]
        public void AddLaunchingServices_LaunchRegistry_ShouldBeSingleton()
        {
            // Arrange
            var services = new ServiceCollection();
            var configProviderMock = new Mock<IConfigurationProviderService>();
            var workspaceManagerMock = new Mock<IWorkspaceManager>();

            services.AddLogging();
            services.AddSingleton<IWorkspaceManager>(workspaceManagerMock.Object);
=======
    /// <summary>
    /// Tests that GameProfileManager is registered as scoped.
    /// </summary>
    [Fact]
    public void AddGameProfileServices_GameProfileManager_ShouldBeScoped()
    {
        // Arrange
        var services = new ServiceCollection();
        var configProviderMock = new Mock<IConfigurationProviderService>();
        var tempDir = Path.GetTempPath();

        configProviderMock.Setup(x => x.GetWorkspacePath()).Returns(tempDir);
        configProviderMock.Setup(x => x.GetContentStoragePath()).Returns(Path.Combine(tempDir, "Content"));

        // Add required dependencies
        services.AddLogging();
        services.AddSingleton<IConfigurationProviderService>(configProviderMock.Object);
        services.AddScoped(provider => new Mock<IGameInstallationService>().Object);
        services.AddScoped(provider => new Mock<IContentManifestPool>().Object);
        services.AddScoped(provider => new Mock<IContentOrchestrator>().Object);
        services.AddScoped(provider => new Mock<IWorkspaceManager>().Object);
        services.AddScoped(provider => new Mock<ILaunchRegistry>().Object);

        // Act
        services.AddGameProfileServices();
        var serviceProvider = services.BuildServiceProvider();

        // Assert
        using var scope1 = serviceProvider.CreateScope();
        using var scope2 = serviceProvider.CreateScope();

        var instance1 = scope1.ServiceProvider.GetService<IGameProfileManager>();
        var instance2 = scope2.ServiceProvider.GetService<IGameProfileManager>();
        Assert.NotSame(instance1, instance2);

        var sameScope1 = scope1.ServiceProvider.GetService<IGameProfileManager>();
        var sameScope2 = scope1.ServiceProvider.GetService<IGameProfileManager>();
        Assert.Same(sameScope1, sameScope2);
    }

    /// <summary>
    /// Tests that profiles directory is created if it doesn't exist.
    /// </summary>
    [Fact]
    public void AddGameProfileServices_ShouldCreateProfilesDirectory()
    {
        // Arrange
        var services = new ServiceCollection();
        var configProviderMock = new Mock<IConfigurationProviderService>();
        var tempDir = Path.Combine(Path.GetTempPath(), Guid.NewGuid().ToString());
>>>>>>> c0aa3084

        configProviderMock.Setup(x => x.GetWorkspacePath()).Returns(tempDir);
        configProviderMock.Setup(x => x.GetContentStoragePath()).Returns(Path.Combine(tempDir, "Content"));

        services.AddLogging();
        services.AddSingleton<IConfigurationProviderService>(configProviderMock.Object);

        try
        {
            // Act
            services.AddGameProfileServices();
            var serviceProvider = services.BuildServiceProvider();

            // Force service creation to trigger directory creation
            var repository = serviceProvider.GetService<IGameProfileRepository>();

            // Assert
            var expectedProfilesDir = Path.Combine(tempDir, "Profiles");
            Assert.True(Directory.Exists(expectedProfilesDir));
        }
        finally
        {
            // Cleanup
            if (Directory.Exists(tempDir))
            {
                Directory.Delete(tempDir, true);
            }
        }
    }

<<<<<<< HEAD
        /// <summary>
        /// Tests that ProfileLauncherFacade is registered as singleton.
        /// </summary>
        [Fact]
        public void AddGameProfileServices_ProfileLauncherFacade_ShouldBeSingleton()
        {
            // Arrange
            var services = new ServiceCollection();
            var configProviderMock = new Mock<IConfigurationProviderService>();
            var tempDir = Path.GetTempPath();

            configProviderMock.Setup(x => x.GetWorkspacePath()).Returns(tempDir);
            configProviderMock.Setup(x => x.GetContentStoragePath()).Returns(Path.Combine(tempDir, "Content"));

            services.AddLogging();
            services.AddSingleton<IConfigurationProviderService>(configProviderMock.Object);

            // Mock missing dependencies
            services.AddScoped(provider => new Mock<IGameInstallationService>().Object);
            services.AddScoped(provider => new Mock<IContentManifestPool>().Object);
            services.AddScoped(provider => new Mock<IContentOrchestrator>().Object);
            services.AddScoped(provider => new Mock<IWorkspaceManager>().Object);
            services.AddScoped(provider => new Mock<IGameProcessManager>().Object);
            services.AddSingleton<ICasService>(new Mock<ICasService>().Object);
            services.AddSingleton<IGameLauncher>(new Mock<IGameLauncher>().Object);
            services.AddSingleton<ILaunchRegistry>(new Mock<ILaunchRegistry>().Object);

            // Act
            services.AddGameProfileServices();
            var serviceProvider = services.BuildServiceProvider();

            // Assert
            var instance1 = serviceProvider.GetService<IProfileLauncherFacade>();
            var instance2 = serviceProvider.GetService<IProfileLauncherFacade>();
            Assert.Same(instance1, instance2);
        }

        /// <summary>
        /// Tests that ProfileEditorFacade is registered as singleton.
        /// </summary>
        [Fact]
        public void AddGameProfileServices_ProfileEditorFacade_ShouldBeSingleton()
        {
            // Arrange
            var services = new ServiceCollection();
            var configProviderMock = new Mock<IConfigurationProviderService>();
            var tempDir = Path.GetTempPath();

            configProviderMock.Setup(x => x.GetWorkspacePath()).Returns(tempDir);
            configProviderMock.Setup(x => x.GetContentStoragePath()).Returns(Path.Combine(tempDir, "Content"));

            services.AddLogging();
            services.AddSingleton<IConfigurationProviderService>(configProviderMock.Object);

            // Mock missing dependencies
            services.AddScoped(provider => new Mock<IGameInstallationService>().Object);
            services.AddScoped(provider => new Mock<IContentManifestPool>().Object);
            services.AddScoped(provider => new Mock<IContentOrchestrator>().Object);
            services.AddScoped(provider => new Mock<IWorkspaceManager>().Object);
            services.AddScoped(provider => new Mock<ILaunchRegistry>().Object);

            // Act
            services.AddGameProfileServices();
            var serviceProvider = services.BuildServiceProvider();
=======
    /// <summary>
    /// Tests that ProfileLauncherFacade is registered as singleton.
    /// </summary>
    [Fact]
    public void AddGameProfileServices_ProfileLauncherFacade_ShouldBeSingleton()
    {
        // Arrange
        var services = new ServiceCollection();
        var configProviderMock = new Mock<IConfigurationProviderService>();
        var tempDir = Path.GetTempPath();

        configProviderMock.Setup(x => x.GetWorkspacePath()).Returns(tempDir);
        configProviderMock.Setup(x => x.GetContentStoragePath()).Returns(Path.Combine(tempDir, "Content"));

        services.AddLogging();
        services.AddSingleton<IConfigurationProviderService>(configProviderMock.Object);

        // Mock missing dependencies
        services.AddScoped(provider => new Mock<IGameInstallationService>().Object);
        services.AddScoped(provider => new Mock<IContentManifestPool>().Object);
        services.AddScoped(provider => new Mock<IContentOrchestrator>().Object);
        services.AddScoped(provider => new Mock<IWorkspaceManager>().Object);
        services.AddScoped(provider => new Mock<IGameProcessManager>().Object);
        services.AddSingleton<IGameLauncher>(new Mock<IGameLauncher>().Object);
        services.AddSingleton<ILaunchRegistry>(new Mock<ILaunchRegistry>().Object);

        // Act
        services.AddGameProfileServices();
        var serviceProvider = services.BuildServiceProvider();

        // Assert
        var instance1 = serviceProvider.GetService<IProfileLauncherFacade>();
        var instance2 = serviceProvider.GetService<IProfileLauncherFacade>();
        Assert.Same(instance1, instance2);
    }
>>>>>>> c0aa3084

    /// <summary>
    /// Tests that ProfileEditorFacade is registered as singleton.
    /// </summary>
    [Fact]
    public void AddGameProfileServices_ProfileEditorFacade_ShouldBeSingleton()
    {
        // Arrange
        var services = new ServiceCollection();
        var configProviderMock = new Mock<IConfigurationProviderService>();
        var tempDir = Path.GetTempPath();

        configProviderMock.Setup(x => x.GetWorkspacePath()).Returns(tempDir);
        configProviderMock.Setup(x => x.GetContentStoragePath()).Returns(Path.Combine(tempDir, "Content"));

        services.AddLogging();
        services.AddSingleton<IConfigurationProviderService>(configProviderMock.Object);

        // Mock missing dependencies
        services.AddScoped(provider => new Mock<IGameInstallationService>().Object);
        services.AddScoped(provider => new Mock<IContentManifestPool>().Object);
        services.AddScoped(provider => new Mock<IContentOrchestrator>().Object);
        services.AddScoped(provider => new Mock<IWorkspaceManager>().Object);
        services.AddScoped(provider => new Mock<ILaunchRegistry>().Object);

        // Act
        services.AddGameProfileServices();
        var serviceProvider = services.BuildServiceProvider();

        // Assert
        var instance1 = serviceProvider.GetService<IProfileEditorFacade>();
        var instance2 = serviceProvider.GetService<IProfileEditorFacade>();
        Assert.Same(instance1, instance2);
    }
}<|MERGE_RESOLUTION|>--- conflicted
+++ resolved
@@ -148,21 +148,6 @@
         Assert.Same(instance1, instance2);
     }
 
-<<<<<<< HEAD
-        /// <summary>
-        /// Tests that LaunchRegistry is registered as singleton.
-        /// </summary>
-        [Fact]
-        public void AddLaunchingServices_LaunchRegistry_ShouldBeSingleton()
-        {
-            // Arrange
-            var services = new ServiceCollection();
-            var configProviderMock = new Mock<IConfigurationProviderService>();
-            var workspaceManagerMock = new Mock<IWorkspaceManager>();
-
-            services.AddLogging();
-            services.AddSingleton<IWorkspaceManager>(workspaceManagerMock.Object);
-=======
     /// <summary>
     /// Tests that GameProfileManager is registered as scoped.
     /// </summary>
@@ -213,7 +198,6 @@
         var services = new ServiceCollection();
         var configProviderMock = new Mock<IConfigurationProviderService>();
         var tempDir = Path.Combine(Path.GetTempPath(), Guid.NewGuid().ToString());
->>>>>>> c0aa3084
 
         configProviderMock.Setup(x => x.GetWorkspacePath()).Returns(tempDir);
         configProviderMock.Setup(x => x.GetContentStoragePath()).Returns(Path.Combine(tempDir, "Content"));
@@ -244,72 +228,6 @@
         }
     }
 
-<<<<<<< HEAD
-        /// <summary>
-        /// Tests that ProfileLauncherFacade is registered as singleton.
-        /// </summary>
-        [Fact]
-        public void AddGameProfileServices_ProfileLauncherFacade_ShouldBeSingleton()
-        {
-            // Arrange
-            var services = new ServiceCollection();
-            var configProviderMock = new Mock<IConfigurationProviderService>();
-            var tempDir = Path.GetTempPath();
-
-            configProviderMock.Setup(x => x.GetWorkspacePath()).Returns(tempDir);
-            configProviderMock.Setup(x => x.GetContentStoragePath()).Returns(Path.Combine(tempDir, "Content"));
-
-            services.AddLogging();
-            services.AddSingleton<IConfigurationProviderService>(configProviderMock.Object);
-
-            // Mock missing dependencies
-            services.AddScoped(provider => new Mock<IGameInstallationService>().Object);
-            services.AddScoped(provider => new Mock<IContentManifestPool>().Object);
-            services.AddScoped(provider => new Mock<IContentOrchestrator>().Object);
-            services.AddScoped(provider => new Mock<IWorkspaceManager>().Object);
-            services.AddScoped(provider => new Mock<IGameProcessManager>().Object);
-            services.AddSingleton<ICasService>(new Mock<ICasService>().Object);
-            services.AddSingleton<IGameLauncher>(new Mock<IGameLauncher>().Object);
-            services.AddSingleton<ILaunchRegistry>(new Mock<ILaunchRegistry>().Object);
-
-            // Act
-            services.AddGameProfileServices();
-            var serviceProvider = services.BuildServiceProvider();
-
-            // Assert
-            var instance1 = serviceProvider.GetService<IProfileLauncherFacade>();
-            var instance2 = serviceProvider.GetService<IProfileLauncherFacade>();
-            Assert.Same(instance1, instance2);
-        }
-
-        /// <summary>
-        /// Tests that ProfileEditorFacade is registered as singleton.
-        /// </summary>
-        [Fact]
-        public void AddGameProfileServices_ProfileEditorFacade_ShouldBeSingleton()
-        {
-            // Arrange
-            var services = new ServiceCollection();
-            var configProviderMock = new Mock<IConfigurationProviderService>();
-            var tempDir = Path.GetTempPath();
-
-            configProviderMock.Setup(x => x.GetWorkspacePath()).Returns(tempDir);
-            configProviderMock.Setup(x => x.GetContentStoragePath()).Returns(Path.Combine(tempDir, "Content"));
-
-            services.AddLogging();
-            services.AddSingleton<IConfigurationProviderService>(configProviderMock.Object);
-
-            // Mock missing dependencies
-            services.AddScoped(provider => new Mock<IGameInstallationService>().Object);
-            services.AddScoped(provider => new Mock<IContentManifestPool>().Object);
-            services.AddScoped(provider => new Mock<IContentOrchestrator>().Object);
-            services.AddScoped(provider => new Mock<IWorkspaceManager>().Object);
-            services.AddScoped(provider => new Mock<ILaunchRegistry>().Object);
-
-            // Act
-            services.AddGameProfileServices();
-            var serviceProvider = services.BuildServiceProvider();
-=======
     /// <summary>
     /// Tests that ProfileLauncherFacade is registered as singleton.
     /// </summary>
@@ -335,6 +253,7 @@
         services.AddScoped(provider => new Mock<IGameProcessManager>().Object);
         services.AddSingleton<IGameLauncher>(new Mock<IGameLauncher>().Object);
         services.AddSingleton<ILaunchRegistry>(new Mock<ILaunchRegistry>().Object);
+        services.AddSingleton<ICasService>(new Mock<ICasService>().Object);
 
         // Act
         services.AddGameProfileServices();
@@ -345,7 +264,6 @@
         var instance2 = serviceProvider.GetService<IProfileLauncherFacade>();
         Assert.Same(instance1, instance2);
     }
->>>>>>> c0aa3084
 
     /// <summary>
     /// Tests that ProfileEditorFacade is registered as singleton.
