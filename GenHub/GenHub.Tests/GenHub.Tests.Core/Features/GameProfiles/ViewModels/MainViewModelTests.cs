using System.Reactive.Linq;
using GenHub.Common.ViewModels;
using GenHub.Core.Interfaces.Common;
using GenHub.Core.Interfaces.GameInstallations;
using GenHub.Core.Interfaces.GameProfiles;
using GenHub.Core.Interfaces.GameSettings;
using GenHub.Core.Interfaces.GitHub;
using GenHub.Core.Interfaces.Manifest;
using GenHub.Core.Interfaces.Notifications;
using GenHub.Core.Interfaces.Shortcuts;
using GenHub.Core.Interfaces.Tools;
using GenHub.Core.Models.Common;
using GenHub.Core.Models.Enums;
using GenHub.Core.Models.Notifications;
using GenHub.Features.AppUpdate.Interfaces;
using GenHub.Features.Content.Services.ContentDiscoverers;
using GenHub.Features.Downloads.ViewModels;
using GenHub.Features.GameProfiles.ViewModels;
using GenHub.Features.Notifications.ViewModels;
using GenHub.Features.Settings.ViewModels;
using GenHub.Features.Tools.ViewModels;
using Microsoft.Extensions.Caching.Memory;
using Microsoft.Extensions.Logging;
using Microsoft.Extensions.Logging.Abstractions;
using Moq;
using Xunit;

namespace GenHub.Tests.Core.Features.GameProfiles.ViewModels;

/// <summary>
/// Contains unit tests for the <see cref="MainViewModel"/> class.
/// </summary>
public class MainViewModelTests
{
    /// <summary>
    /// Tests that <see cref="MainViewModel"/> can be instantiated successfully.
    /// </summary>
    [Fact]
    public void Constructor_CreatesValidInstance()
    {
        // Arrange
        var mockOrchestrator = new Mock<IGameInstallationDetectionOrchestrator>();
        var (settingsVm, userSettingsMock) = CreateSettingsVm();
        var toolsVm = CreateToolsVm();
        var configProvider = CreateConfigProviderMock();
        var mockProfileEditorFacade = new Mock<IProfileEditorFacade>();
        var mockVelopackUpdateManager = new Mock<IVelopackUpdateManager>();
        var mockLogger = new Mock<ILogger<MainViewModel>>();
        var mockNotificationService = CreateNotificationServiceMock();
        var mockNotificationManager = new Mock<NotificationManagerViewModel>(
            mockNotificationService.Object,
            Mock.Of<ILogger<NotificationManagerViewModel>>(),
            Mock.Of<ILogger<NotificationItemViewModel>>());

        // Act
        var vm = new MainViewModel(
            CreateGameProfileLauncherViewModel(),
            CreateDownloadsViewModel(),
            toolsVm,
            settingsVm,
            mockNotificationManager.Object,
            mockOrchestrator.Object,
            configProvider,
            userSettingsMock.Object,
            mockProfileEditorFacade.Object,
            mockVelopackUpdateManager.Object,
            mockLogger.Object);

        // Assert
        Assert.NotNull(vm);
        Assert.IsType<MainViewModel>(vm);
    }

    /// <summary>
    /// Tests that executing <see cref="MainViewModel.SelectTabCommand"/> sets the <see cref="MainViewModel.SelectedTab"/> property.
    /// </summary>
    /// <param name="tab">The tab to select.</param>
    [Theory]
    [InlineData(NavigationTab.GameProfiles)]
    [InlineData(NavigationTab.Downloads)]
    [InlineData(NavigationTab.Tools)]
    [InlineData(NavigationTab.Settings)]
    public void SelectTabCommand_SetsSelectedTab(NavigationTab tab)
    {
        var mockOrchestrator = new Mock<IGameInstallationDetectionOrchestrator>();
        var (settingsVm, userSettingsMock) = CreateSettingsVm();
        var toolsVm = CreateToolsVm();
        var configProvider = CreateConfigProviderMock();
        var mockProfileEditorFacade = new Mock<IProfileEditorFacade>();
        var mockVelopackUpdateManager = new Mock<IVelopackUpdateManager>();
        var mockLogger = new Mock<ILogger<MainViewModel>>();
        var mockNotificationService = CreateNotificationServiceMock();
        var mockNotificationManager = new Mock<NotificationManagerViewModel>(
            mockNotificationService.Object,
            Mock.Of<ILogger<NotificationManagerViewModel>>(),
            Mock.Of<ILogger<NotificationItemViewModel>>());
        var vm = new MainViewModel(
            CreateGameProfileLauncherViewModel(),
            CreateDownloadsViewModel(),
            toolsVm,
            settingsVm,
            mockNotificationManager.Object,
            mockOrchestrator.Object,
            configProvider,
            userSettingsMock.Object,
            mockProfileEditorFacade.Object,
            mockVelopackUpdateManager.Object,
            mockLogger.Object);
        vm.SelectTabCommand.Execute(tab);
        Assert.Equal(tab, vm.SelectedTab);
    }

    /// <summary>
    /// Verifies ScanAndCreateProfilesAsync can be called.
    /// </summary>
    /// <returns>A task representing the asynchronous test operation.</returns>
    [Fact]
    public async Task ScanAndCreateProfilesAsync_CanBeCalled()
    {
        // Arrange
        var mockOrchestrator = new Mock<IGameInstallationDetectionOrchestrator>();
        var (settingsVm, userSettingsMock) = CreateSettingsVm();
        var toolsVm = CreateToolsVm();
        var configProvider = CreateConfigProviderMock();
        var mockProfileEditorFacade = new Mock<IProfileEditorFacade>();
        var mockVelopackUpdateManager = new Mock<IVelopackUpdateManager>();
        var mockLogger = new Mock<ILogger<MainViewModel>>();
        var mockNotificationService = CreateNotificationServiceMock();
        var mockNotificationManager = new Mock<NotificationManagerViewModel>(
            mockNotificationService.Object,
            Mock.Of<ILogger<NotificationManagerViewModel>>(),
            Mock.Of<ILogger<NotificationItemViewModel>>());
        var viewModel = new MainViewModel(
            CreateGameProfileLauncherViewModel(),
            CreateDownloadsViewModel(),
            toolsVm,
            settingsVm,
            mockNotificationManager.Object,
            mockOrchestrator.Object,
            configProvider,
            userSettingsMock.Object,
            mockProfileEditorFacade.Object,
            mockVelopackUpdateManager.Object,
            mockLogger.Object);

        // Act & Assert
        await viewModel.ScanAndCreateProfilesAsync();
        Assert.True(true); // Test passes if no exception is thrown
    }

    /// <summary>
    /// Tests that multiple calls to <see cref="MainViewModel.InitializeAsync"/> are safe.
    /// </summary>
    /// <returns>A <see cref="Task"/> representing the asynchronous operation.</returns>
    [Fact]
    public async Task InitializeAsync_MultipleCallsAreSafe()
    {
        // Arrange
        var mockOrchestrator = new Mock<IGameInstallationDetectionOrchestrator>();
        var (settingsVm, userSettingsMock) = CreateSettingsVm();
        var toolsVm = CreateToolsVm();
        var configProvider = CreateConfigProviderMock();
        var mockProfileEditorFacade = new Mock<IProfileEditorFacade>();
        var mockVelopackUpdateManager = new Mock<IVelopackUpdateManager>();
        mockVelopackUpdateManager.Setup(x => x.CheckForUpdatesAsync(It.IsAny<System.Threading.CancellationToken>()))
            .ReturnsAsync((Velopack.UpdateInfo?)null);
        var mockLogger = new Mock<ILogger<MainViewModel>>();
        var mockNotificationService = CreateNotificationServiceMock();
        var mockNotificationManager = new Mock<NotificationManagerViewModel>(
            mockNotificationService.Object,
            Mock.Of<ILogger<NotificationManagerViewModel>>(),
            Mock.Of<ILogger<NotificationItemViewModel>>());
        var vm = new MainViewModel(
            CreateGameProfileLauncherViewModel(),
            CreateDownloadsViewModel(),
            toolsVm,
            settingsVm,
            mockNotificationManager.Object,
            mockOrchestrator.Object,
            configProvider,
            userSettingsMock.Object,
            mockProfileEditorFacade.Object,
            mockVelopackUpdateManager.Object,
            mockLogger.Object);
        await vm.InitializeAsync(); // Should not throw
        Assert.True(true);
    }

    /// <summary>
    /// Tests that CurrentTabViewModel returns the correct ViewModel based on SelectedTab.
    /// </summary>
    /// <param name="tab">The tab to select.</param>
    [Theory]
    [InlineData(NavigationTab.GameProfiles)]
    [InlineData(NavigationTab.Downloads)]
    [InlineData(NavigationTab.Tools)]
    [InlineData(NavigationTab.Settings)]
    public void CurrentTabViewModel_ReturnsCorrectViewModel(NavigationTab tab)
    {
        var mockOrchestrator = new Mock<IGameInstallationDetectionOrchestrator>();
        var (settingsVm, userSettingsMock) = CreateSettingsVm();
        var toolsVm = CreateToolsVm();
        var configProvider = CreateConfigProviderMock();
        var mockProfileEditorFacade = new Mock<IProfileEditorFacade>();
        var mockVelopackUpdateManager = new Mock<IVelopackUpdateManager>();
        var mockLogger = new Mock<ILogger<MainViewModel>>();
        var mockNotificationService = CreateNotificationServiceMock();
        var mockNotificationManager = new Mock<NotificationManagerViewModel>(
            mockNotificationService.Object,
            Mock.Of<ILogger<NotificationManagerViewModel>>(),
            Mock.Of<ILogger<NotificationItemViewModel>>());
        var vm = new MainViewModel(
            CreateGameProfileLauncherViewModel(),
            CreateDownloadsViewModel(),
            toolsVm,
            settingsVm,
            mockNotificationManager.Object,
            mockOrchestrator.Object,
            configProvider,
            userSettingsMock.Object,
            mockProfileEditorFacade.Object,
            mockVelopackUpdateManager.Object,
            mockLogger.Object);
        vm.SelectTabCommand.Execute(tab);
        var currentViewModel = vm.CurrentTabViewModel;
        Assert.NotNull(currentViewModel);
        switch (tab)
        {
            case NavigationTab.GameProfiles:
                Assert.IsType<GameProfileLauncherViewModel>(currentViewModel);
                break;
            case NavigationTab.Downloads:
                Assert.IsType<DownloadsViewModel>(currentViewModel);
                break;
            case NavigationTab.Tools:
                Assert.IsType<ToolsViewModel>(currentViewModel);
                break;
            case NavigationTab.Settings:
                Assert.IsType<SettingsViewModel>(currentViewModel);
                break;
        }
    }

    /// <summary>
    /// Creates a default ToolsViewModel with mocked services for reuse.
    /// </summary>
    private static ToolsViewModel CreateToolsVm()
    {
        var mockToolService = new Mock<IToolManager>();
        var mockLogger = new Mock<ILogger<ToolsViewModel>>();
        var mockServiceProvider = new Mock<IServiceProvider>();
        return new ToolsViewModel(mockToolService.Object, mockLogger.Object, mockServiceProvider.Object);
    }

    /// <summary>
    /// Creates a default SettingsViewModel with mocked services for reuse.
    /// </summary>
    private static (SettingsViewModel settingsVm, Mock<IUserSettingsService> userSettingsMock) CreateSettingsVm()
    {
        var mockUserSettings = new Mock<IUserSettingsService>();
        mockUserSettings.Setup(x => x.Get()).Returns(new UserSettings());
        var mockLogger = new Mock<ILogger<SettingsViewModel>>();
        var settingsVm = new SettingsViewModel(mockUserSettings.Object, mockLogger.Object);
        return (settingsVm, mockUserSettings);
    }

    private static IConfigurationProviderService CreateConfigProviderMock()
    {
        var mock = new Mock<IConfigurationProviderService>();

        // Minimal defaults used by MainViewModel
        mock.Setup(x => x.GetLastSelectedTab()).Returns(NavigationTab.GameProfiles);
        return mock.Object;
    }

    /// <summary>
    /// Helper method to create a DownloadsViewModel with mocked dependencies.
    /// </summary>
    private static DownloadsViewModel CreateDownloadsViewModel()
    {
        var mockServiceProvider = new Mock<IServiceProvider>();
        var mockLogger = new Mock<ILogger<DownloadsViewModel>>();
        var mockNotificationService = new Mock<INotificationService>();
        var mockGitHubApiClient = new Mock<IGitHubApiClient>();
        var mockLoggerGitHubDiscoverer = new Mock<ILogger<GitHubTopicsDiscoverer>>();
        var mockMemoryCache = new Mock<IMemoryCache>();

        var mockGitHubDiscoverer = new Mock<GitHubTopicsDiscoverer>(
<<<<<<< HEAD
            mockGitHubApiClient.Object,
            mockLoggerGitHubDiscoverer.Object,
            mockMemoryCache.Object);

        return new DownloadsViewModel(mockServiceProvider.Object, mockLogger.Object, mockNotificationService.Object, mockGitHubDiscoverer.Object);
=======
            It.IsAny<IGitHubApiClient>(),
            It.IsAny<ILogger<GitHubTopicsDiscoverer>>(),
            It.IsAny<IMemoryCache>());
        return new DownloadsViewModel(
            mockServiceProvider.Object,
            mockLogger.Object,
            mockNotificationService.Object,
            mockGitHubDiscoverer.Object);
    }

    /// <summary>
    /// Helper method to create a GameProfileLauncherViewModel with mocked dependencies.
    /// </summary>
    private static GameProfileLauncherViewModel CreateGameProfileLauncherViewModel()
    {
        var installationService = new Mock<IGameInstallationService>();
        var gameProfileManager = new Mock<IGameProfileManager>();
        var profileLauncherFacade = new Mock<IProfileLauncherFacade>();
        var settingsViewModel = new GameProfileSettingsViewModel(
            new Mock<IGameProfileManager>().Object,
            new Mock<IGameSettingsService>().Object,
            new Mock<IConfigurationProviderService>().Object,
            new Mock<IProfileContentLoader>().Object,
            null,
            NullLogger<GameProfileSettingsViewModel>.Instance,
            NullLogger<GameSettingsViewModel>.Instance);
        var profileEditorFacade = new Mock<IProfileEditorFacade>();
        var configService = new Mock<IConfigurationProviderService>();
        var gameProcessManager = new Mock<IGameProcessManager>();
        var shortcutService = new Mock<IShortcutService>();

        return new GameProfileLauncherViewModel(
            installationService.Object,
            gameProfileManager.Object,
            profileLauncherFacade.Object,
            settingsViewModel,
            profileEditorFacade.Object,
            configService.Object,
            gameProcessManager.Object,
            shortcutService.Object,
            NullLogger<GameProfileLauncherViewModel>.Instance);
>>>>>>> 940a8e68
    }

    private static Mock<INotificationService> CreateNotificationServiceMock()
    {
        var mock = new Mock<INotificationService>();
        mock.Setup(x => x.Notifications).Returns(Observable.Empty<NotificationMessage>());
        mock.Setup(x => x.DismissRequests).Returns(Observable.Empty<Guid>());
        mock.Setup(x => x.DismissAllRequests).Returns(Observable.Empty<bool>());
        return mock;
    }
}<|MERGE_RESOLUTION|>--- conflicted
+++ resolved
@@ -286,13 +286,6 @@
         var mockMemoryCache = new Mock<IMemoryCache>();
 
         var mockGitHubDiscoverer = new Mock<GitHubTopicsDiscoverer>(
-<<<<<<< HEAD
-            mockGitHubApiClient.Object,
-            mockLoggerGitHubDiscoverer.Object,
-            mockMemoryCache.Object);
-
-        return new DownloadsViewModel(mockServiceProvider.Object, mockLogger.Object, mockNotificationService.Object, mockGitHubDiscoverer.Object);
-=======
             It.IsAny<IGitHubApiClient>(),
             It.IsAny<ILogger<GitHubTopicsDiscoverer>>(),
             It.IsAny<IMemoryCache>());
@@ -334,7 +327,6 @@
             gameProcessManager.Object,
             shortcutService.Object,
             NullLogger<GameProfileLauncherViewModel>.Instance);
->>>>>>> 940a8e68
     }
 
     private static Mock<INotificationService> CreateNotificationServiceMock()
