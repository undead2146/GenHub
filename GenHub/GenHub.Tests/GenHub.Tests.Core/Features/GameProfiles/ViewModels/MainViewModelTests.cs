--- conflicted
+++ resolved
@@ -3,12 +3,9 @@
 using GenHub.Core.Interfaces.Common;
 using GenHub.Core.Interfaces.GameInstallations;
 using GenHub.Core.Interfaces.GameProfiles;
-<<<<<<< HEAD
 using GenHub.Core.Interfaces.GameSettings;
+using GenHub.Core.Interfaces.GitHub;
 using GenHub.Core.Interfaces.Manifest;
-=======
-using GenHub.Core.Interfaces.GitHub;
->>>>>>> 2cfcad2b
 using GenHub.Core.Interfaces.Notifications;
 using GenHub.Core.Interfaces.Shortcuts;
 using GenHub.Core.Interfaces.Tools;
@@ -284,12 +281,15 @@
         var mockServiceProvider = new Mock<IServiceProvider>();
         var mockLogger = new Mock<ILogger<DownloadsViewModel>>();
         var mockNotificationService = new Mock<INotificationService>();
-<<<<<<< HEAD
-
+        var mockGitHubDiscoverer = new Mock<GitHubTopicsDiscoverer>(
+            It.IsAny<IGitHubApiClient>(),
+            It.IsAny<ILogger<GitHubTopicsDiscoverer>>(),
+            It.IsAny<IMemoryCache>());
         return new DownloadsViewModel(
             mockServiceProvider.Object,
             mockLogger.Object,
-            mockNotificationService.Object);
+            mockNotificationService.Object,
+            mockGitHubDiscoverer.Object);
     }
 
     /// <summary>
@@ -323,13 +323,6 @@
             gameProcessManager.Object,
             shortcutService.Object,
             NullLogger<GameProfileLauncherViewModel>.Instance);
-=======
-        var mockGitHubDiscoverer = new Mock<GitHubTopicsDiscoverer>(
-            It.IsAny<IGitHubApiClient>(),
-            It.IsAny<ILogger<GitHubTopicsDiscoverer>>(),
-            It.IsAny<IMemoryCache>());
-        return new DownloadsViewModel(mockServiceProvider.Object, mockLogger.Object, mockNotificationService.Object, mockGitHubDiscoverer.Object);
->>>>>>> 2cfcad2b
     }
 
     private static Mock<INotificationService> CreateNotificationServiceMock()
