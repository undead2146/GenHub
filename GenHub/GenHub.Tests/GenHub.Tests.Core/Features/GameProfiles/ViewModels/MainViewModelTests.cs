--- conflicted
+++ resolved
@@ -338,10 +338,7 @@
             null, // INotificationService
             null, // IContentManifestPool
             null, // IContentStorageService
-<<<<<<< HEAD
-=======
             null, // ILocalContentService
->>>>>>> f531cf8d
             NullLogger<GameProfileSettingsViewModel>.Instance,
             NullLogger<GameSettingsViewModel>.Instance);
 
