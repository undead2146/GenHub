using GenHub.Core.Interfaces.Common;
using GenHub.Core.Interfaces.GameInstallations;
using GenHub.Core.Interfaces.GameProfiles;
using GenHub.Core.Interfaces.GameSettings;
<<<<<<< HEAD
=======
using GenHub.Core.Interfaces.Notifications;
>>>>>>> 2425513b
using GenHub.Core.Interfaces.Shortcuts;
using GenHub.Core.Interfaces.Steam;
using GenHub.Core.Models.Enums;
using GenHub.Core.Models.GameInstallations;
using GenHub.Core.Models.GameProfile;
using GenHub.Core.Models.Results;
using GenHub.Features.GameProfiles.Services;
using GenHub.Features.GameProfiles.ViewModels;
using GenHub.Features.Manifest;
using Microsoft.Extensions.Logging;
using Microsoft.Extensions.Logging.Abstractions;
using Moq;

namespace GenHub.Tests.Core.Features.GameProfiles.ViewModels;

/// <summary>
/// Contains unit tests for <see cref="GameProfileLauncherViewModel"/>.
/// </summary>
public class GameProfileLauncherViewModelTests
{
    /// <summary>
    /// Verifies that the constructor initializes properties correctly.
    /// </summary>
    [Fact]
    public void Constructor_WithValidParameters_InitializesCorrectly()
    {
        var installationService = new Mock<IGameInstallationService>();
        var gameProfileManager = new Mock<IGameProfileManager>();
        var profileLauncherFacade = new Mock<IProfileLauncherFacade>();
        var settingsViewModel = new GameProfileSettingsViewModel(
            new Mock<IGameProfileManager>().Object,
            new Mock<IGameSettingsService>().Object,
            new Mock<IConfigurationProviderService>().Object,
            new Mock<IProfileContentLoader>().Object,
            null,
            null, // INotificationService
            null, // IContentManifestPool
            NullLogger<GameProfileSettingsViewModel>.Instance,
            NullLogger<GameSettingsViewModel>.Instance);
        var profileEditorFacade = new Mock<IProfileEditorFacade>();
        var configService = new Mock<IConfigurationProviderService>();
        var gameProcessManager = new Mock<IGameProcessManager>();
        var shortcutService = new Mock<IShortcutService>();
        var notificationService = new Mock<INotificationService>();

        var vm = new GameProfileLauncherViewModel(
            installationService.Object,
            gameProfileManager.Object,
            profileLauncherFacade.Object,
            settingsViewModel,
            profileEditorFacade.Object,
            configService.Object,
            gameProcessManager.Object,
            shortcutService.Object,
<<<<<<< HEAD
            new Mock<ISteamManifestPatcher>().Object,
            CreateProfileResourceService(),
=======
            notificationService.Object,
>>>>>>> 2425513b
            NullLogger<GameProfileLauncherViewModel>.Instance);

        Assert.NotNull(vm);
        Assert.Empty(vm.Profiles);
        Assert.False(vm.IsLaunching);
        Assert.False(vm.IsEditMode);
        Assert.Equal(string.Empty, vm.StatusMessage);
    }

    /// <summary>
    /// Verifies that InitializeAsync loads profiles successfully.
    /// </summary>
    /// <returns>A <see cref="Task"/> representing the asynchronous operation.</returns>
    [Fact]
    public async Task InitializeAsync_LoadsProfiles_Successfully()
    {
        var installationService = new Mock<IGameInstallationService>();
        var gameProfileManager = new Mock<IGameProfileManager>();
        gameProfileManager.Setup(x => x.GetAllProfilesAsync(It.IsAny<CancellationToken>()))
            .ReturnsAsync(ProfileOperationResult<IReadOnlyList<GameProfile>>.CreateSuccess([]));

        var profileLauncherFacade = new Mock<IProfileLauncherFacade>();
        var settingsViewModel = new GameProfileSettingsViewModel(
            new Mock<IGameProfileManager>().Object,
            new Mock<IGameSettingsService>().Object,
            new Mock<IConfigurationProviderService>().Object,
            new Mock<IProfileContentLoader>().Object,
            null,
            null, // INotificationService
            null, // IContentManifestPool
            NullLogger<GameProfileSettingsViewModel>.Instance,
            NullLogger<GameSettingsViewModel>.Instance);
        var profileEditorFacade = new Mock<IProfileEditorFacade>();
        var configService = new Mock<IConfigurationProviderService>();
        var gameProcessManager = new Mock<IGameProcessManager>();
        var shortcutService = new Mock<IShortcutService>();
        var notificationService = new Mock<INotificationService>();

        var vm = new GameProfileLauncherViewModel(
            installationService.Object,
            gameProfileManager.Object,
            profileLauncherFacade.Object,
            settingsViewModel,
            profileEditorFacade.Object,
            configService.Object,
            gameProcessManager.Object,
            shortcutService.Object,
<<<<<<< HEAD
            new Mock<ISteamManifestPatcher>().Object,
            CreateProfileResourceService(),
=======
            notificationService.Object,
>>>>>>> 2425513b
            NullLogger<GameProfileLauncherViewModel>.Instance);

        await vm.InitializeAsync();

        Assert.Empty(vm.Profiles); // No profiles returned by mock
    }

    /// <summary>
    /// Verifies that ScanForGamesCommand shows success on successful scan.
    /// </summary>
    /// <returns>A <see cref="Task"/> representing the asynchronous operation.</returns>
    [Fact]
    public async Task ScanForGamesCommand_WithSuccessfulScan_ShowsSuccess()
    {
        var installationService = new Mock<IGameInstallationService>();
        var installations = new List<GameInstallation>
        {
            new("C:\\Steam\\Games", GameInstallationType.Steam, new Mock<ILogger<GameInstallation>>().Object),
            new("C:\\EA\\Games", GameInstallationType.EaApp, new Mock<ILogger<GameInstallation>>().Object),
        };

        installationService.Setup(x => x.GetAllInstallationsAsync(It.IsAny<CancellationToken>()))
            .ReturnsAsync(OperationResult<IReadOnlyList<GameInstallation>>.CreateSuccess(installations));

        var gameProfileManager = new Mock<IGameProfileManager>();
        var profileLauncherFacade = new Mock<IProfileLauncherFacade>();
        var settingsViewModel = new GameProfileSettingsViewModel(
            new Mock<IGameProfileManager>().Object,
            new Mock<IGameSettingsService>().Object,
            new Mock<IConfigurationProviderService>().Object,
            new Mock<IProfileContentLoader>().Object,
            null,
            null, // INotificationService
            null, // IContentManifestPool
            NullLogger<GameProfileSettingsViewModel>.Instance,
            NullLogger<GameSettingsViewModel>.Instance);
        var profileEditorFacade = new Mock<IProfileEditorFacade>();
        var configService = new Mock<IConfigurationProviderService>();
        var gameProcessManager = new Mock<IGameProcessManager>();
        var shortcutService = new Mock<IShortcutService>();
        var notificationService = new Mock<INotificationService>();

        var vm = new GameProfileLauncherViewModel(
            installationService.Object,
            gameProfileManager.Object,
            profileLauncherFacade.Object,
            settingsViewModel,
            profileEditorFacade.Object,
            configService.Object,
            gameProcessManager.Object,
            shortcutService.Object,
<<<<<<< HEAD
            new Mock<ISteamManifestPatcher>().Object,
            CreateProfileResourceService(),
=======
            notificationService.Object,
>>>>>>> 2425513b
            NullLogger<GameProfileLauncherViewModel>.Instance);

        await vm.ScanForGamesCommand.ExecuteAsync(null);

        // Updated to match actual message format that includes manifest generation and profile creation
        Assert.Equal("Scan complete. Found 2 installations, generated 0 manifests, created 0 profiles", vm.StatusMessage);
    }

    /// <summary>
    /// Verifies that ScanForGamesCommand shows failure on failed scan.
    /// </summary>
    /// <returns>A <see cref="Task"/> representing the asynchronous operation.</returns>
    [Fact]
    public async Task ScanForGamesCommand_WithFailedScan_ShowsFailure()
    {
        var installationService = new Mock<IGameInstallationService>();
        const string expectedError = "Detection service unavailable";

        installationService.Setup(x => x.GetAllInstallationsAsync(It.IsAny<CancellationToken>()))
            .ReturnsAsync(OperationResult<IReadOnlyList<GameInstallation>>.CreateFailure(expectedError));

        var gameProfileManager = new Mock<IGameProfileManager>();
        var profileLauncherFacade = new Mock<IProfileLauncherFacade>();
        var settingsViewModel = new GameProfileSettingsViewModel(
            new Mock<IGameProfileManager>().Object,
            new Mock<IGameSettingsService>().Object,
            new Mock<IConfigurationProviderService>().Object,
            new Mock<IProfileContentLoader>().Object,
            null,
            null, // INotificationService
            null, // IContentManifestPool
            NullLogger<GameProfileSettingsViewModel>.Instance,
            NullLogger<GameSettingsViewModel>.Instance);
        var profileEditorFacade = new Mock<IProfileEditorFacade>();
        var configService = new Mock<IConfigurationProviderService>();
        var gameProcessManager = new Mock<IGameProcessManager>();
        var shortcutService = new Mock<IShortcutService>();
        var notificationService = new Mock<INotificationService>();

        var vm = new GameProfileLauncherViewModel(
            installationService.Object,
            gameProfileManager.Object,
            profileLauncherFacade.Object,
            settingsViewModel,
            profileEditorFacade.Object,
            configService.Object,
            gameProcessManager.Object,
            shortcutService.Object,
<<<<<<< HEAD
            new Mock<ISteamManifestPatcher>().Object,
            CreateProfileResourceService(),
=======
            notificationService.Object,
>>>>>>> 2425513b
            NullLogger<GameProfileLauncherViewModel>.Instance);

        await vm.ScanForGamesCommand.ExecuteAsync(null);

        Assert.Equal($"Scan failed: {expectedError}", vm.StatusMessage);
    }

    /// <summary>
    /// Verifies that ScanForGamesCommand handles exceptions gracefully.
    /// </summary>
    /// <returns>A <see cref="Task"/> representing the asynchronous operation.</returns>
    [Fact]
    public async Task ScanForGamesCommand_WithException_HandlesGracefully()
    {
        var installationService = new Mock<IGameInstallationService>();
        installationService.Setup(x => x.GetAllInstallationsAsync(It.IsAny<CancellationToken>()))
            .ThrowsAsync(new InvalidOperationException("Test exception"));

        var gameProfileManager = new Mock<IGameProfileManager>();
        var profileLauncherFacade = new Mock<IProfileLauncherFacade>();
        var settingsViewModel = new GameProfileSettingsViewModel(
            new Mock<IGameProfileManager>().Object,
            new Mock<IGameSettingsService>().Object,
            new Mock<IConfigurationProviderService>().Object,
            new Mock<IProfileContentLoader>().Object,
            null,
            null, // INotificationService
            null, // IContentManifestPool
            NullLogger<GameProfileSettingsViewModel>.Instance,
            NullLogger<GameSettingsViewModel>.Instance);
        var profileEditorFacade = new Mock<IProfileEditorFacade>();
        var configService = new Mock<IConfigurationProviderService>();
        var gameProcessManager = new Mock<IGameProcessManager>();
        var shortcutService = new Mock<IShortcutService>();
        var notificationService = new Mock<INotificationService>();

        var vm = new GameProfileLauncherViewModel(
            installationService.Object,
            gameProfileManager.Object,
            profileLauncherFacade.Object,
            settingsViewModel,
            profileEditorFacade.Object,
            configService.Object,
            gameProcessManager.Object,
            shortcutService.Object,
<<<<<<< HEAD
            new Mock<ISteamManifestPatcher>().Object,
            CreateProfileResourceService(),
=======
            notificationService.Object,
>>>>>>> 2425513b
            NullLogger<GameProfileLauncherViewModel>.Instance);

        await vm.ScanForGamesCommand.ExecuteAsync(null);

        // Should handle exception gracefully by setting an error message
        Assert.Contains("Error during scan", vm.StatusMessage);
    }

    /// <summary>
    /// Verifies that ScanForGamesCommand does nothing when service is not available.
    /// </summary>
    /// <returns>A <see cref="Task"/> representing the asynchronous operation.</returns>
    [Fact]
    public async Task ScanForGamesCommand_WithoutService_ShowsError()
    {
        var gameProfileManager = new Mock<IGameProfileManager>();
        var profileLauncherFacade = new Mock<IProfileLauncherFacade>();
        var settingsViewModel = new GameProfileSettingsViewModel(
            new Mock<IGameProfileManager>().Object,
            new Mock<IGameSettingsService>().Object,
            new Mock<IConfigurationProviderService>().Object,
            new Mock<IProfileContentLoader>().Object,
            null,
            null, // INotificationService
            null, // IContentManifestPool
            NullLogger<GameProfileSettingsViewModel>.Instance,
            NullLogger<GameSettingsViewModel>.Instance);
        var profileEditorFacade = new Mock<IProfileEditorFacade>();
        var configService = new Mock<IConfigurationProviderService>();
        var gameProcessManager = new Mock<IGameProcessManager>();
        var shortcutService = new Mock<IShortcutService>();
        var notificationService = new Mock<INotificationService>();
        var installationService = new Mock<IGameInstallationService>();

        // Setup to return failure
        installationService.Setup(x => x.GetAllInstallationsAsync(It.IsAny<CancellationToken>()))
            .ReturnsAsync(OperationResult<IReadOnlyList<GameInstallation>>.CreateFailure("Service unavailable"));

        var vm = new GameProfileLauncherViewModel(
            installationService.Object,
            gameProfileManager.Object,
            profileLauncherFacade.Object,
            settingsViewModel,
            profileEditorFacade.Object,
            configService.Object,
            gameProcessManager.Object,
            shortcutService.Object,
<<<<<<< HEAD
            new Mock<ISteamManifestPatcher>().Object,
            CreateProfileResourceService(),
=======
            notificationService.Object,
>>>>>>> 2425513b
            NullLogger<GameProfileLauncherViewModel>.Instance);

        await vm.ScanForGamesCommand.ExecuteAsync(null);

        // Service returns failure, so we should get a scan failed message
        Assert.Contains("Scan failed", vm.StatusMessage);
    }

    private static ProfileResourceService CreateProfileResourceService()
    {
        return new ProfileResourceService(NullLogger<ProfileResourceService>.Instance);
    }
}<|MERGE_RESOLUTION|>--- conflicted
+++ resolved
@@ -2,10 +2,7 @@
 using GenHub.Core.Interfaces.GameInstallations;
 using GenHub.Core.Interfaces.GameProfiles;
 using GenHub.Core.Interfaces.GameSettings;
-<<<<<<< HEAD
-=======
 using GenHub.Core.Interfaces.Notifications;
->>>>>>> 2425513b
 using GenHub.Core.Interfaces.Shortcuts;
 using GenHub.Core.Interfaces.Steam;
 using GenHub.Core.Models.Enums;
@@ -60,12 +57,9 @@
             configService.Object,
             gameProcessManager.Object,
             shortcutService.Object,
-<<<<<<< HEAD
-            new Mock<ISteamManifestPatcher>().Object,
-            CreateProfileResourceService(),
-=======
-            notificationService.Object,
->>>>>>> 2425513b
+            new Mock<ISteamManifestPatcher>().Object,
+            CreateProfileResourceService(),
+            notificationService.Object,
             NullLogger<GameProfileLauncherViewModel>.Instance);
 
         Assert.NotNull(vm);
@@ -113,12 +107,9 @@
             configService.Object,
             gameProcessManager.Object,
             shortcutService.Object,
-<<<<<<< HEAD
-            new Mock<ISteamManifestPatcher>().Object,
-            CreateProfileResourceService(),
-=======
-            notificationService.Object,
->>>>>>> 2425513b
+            new Mock<ISteamManifestPatcher>().Object,
+            CreateProfileResourceService(),
+            notificationService.Object,
             NullLogger<GameProfileLauncherViewModel>.Instance);
 
         await vm.InitializeAsync();
@@ -170,12 +161,9 @@
             configService.Object,
             gameProcessManager.Object,
             shortcutService.Object,
-<<<<<<< HEAD
-            new Mock<ISteamManifestPatcher>().Object,
-            CreateProfileResourceService(),
-=======
-            notificationService.Object,
->>>>>>> 2425513b
+            new Mock<ISteamManifestPatcher>().Object,
+            CreateProfileResourceService(),
+            notificationService.Object,
             NullLogger<GameProfileLauncherViewModel>.Instance);
 
         await vm.ScanForGamesCommand.ExecuteAsync(null);
@@ -224,12 +212,9 @@
             configService.Object,
             gameProcessManager.Object,
             shortcutService.Object,
-<<<<<<< HEAD
-            new Mock<ISteamManifestPatcher>().Object,
-            CreateProfileResourceService(),
-=======
-            notificationService.Object,
->>>>>>> 2425513b
+            new Mock<ISteamManifestPatcher>().Object,
+            CreateProfileResourceService(),
+            notificationService.Object,
             NullLogger<GameProfileLauncherViewModel>.Instance);
 
         await vm.ScanForGamesCommand.ExecuteAsync(null);
@@ -275,12 +260,9 @@
             configService.Object,
             gameProcessManager.Object,
             shortcutService.Object,
-<<<<<<< HEAD
-            new Mock<ISteamManifestPatcher>().Object,
-            CreateProfileResourceService(),
-=======
-            notificationService.Object,
->>>>>>> 2425513b
+            new Mock<ISteamManifestPatcher>().Object,
+            CreateProfileResourceService(),
+            notificationService.Object,
             NullLogger<GameProfileLauncherViewModel>.Instance);
 
         await vm.ScanForGamesCommand.ExecuteAsync(null);
@@ -328,12 +310,9 @@
             configService.Object,
             gameProcessManager.Object,
             shortcutService.Object,
-<<<<<<< HEAD
-            new Mock<ISteamManifestPatcher>().Object,
-            CreateProfileResourceService(),
-=======
-            notificationService.Object,
->>>>>>> 2425513b
+            new Mock<ISteamManifestPatcher>().Object,
+            CreateProfileResourceService(),
+            notificationService.Object,
             NullLogger<GameProfileLauncherViewModel>.Instance);
 
         await vm.ScanForGamesCommand.ExecuteAsync(null);
