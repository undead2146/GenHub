--- conflicted
+++ resolved
@@ -1,29 +1,17 @@
-<<<<<<< HEAD
-using System.Threading;
-using System.Threading.Tasks;
-using GenHub.Common.ViewModels;
-=======
->>>>>>> 940a8e68
 using GenHub.Core.Interfaces.Common;
 using GenHub.Core.Interfaces.GameInstallations;
 using GenHub.Core.Interfaces.GameProfiles;
 using GenHub.Core.Interfaces.GameSettings;
-<<<<<<< HEAD
-using GenHub.Core.Interfaces.Notifications;
-=======
 using GenHub.Core.Interfaces.Manifest;
 using GenHub.Core.Interfaces.Shortcuts;
->>>>>>> 940a8e68
 using GenHub.Core.Models.Enums;
 using GenHub.Core.Models.GameInstallations;
 using GenHub.Core.Models.GameProfile;
 using GenHub.Core.Models.Results;
 using GenHub.Features.GameProfiles.ViewModels;
-using GenHub.Features.Settings.ViewModels;
 using Microsoft.Extensions.Logging;
 using Microsoft.Extensions.Logging.Abstractions;
 using Moq;
-using Xunit;
 
 namespace GenHub.Tests.Core.ViewModels;
 
@@ -38,36 +26,32 @@
     [Fact]
     public void Constructor_WithValidParameters_InitializesCorrectly()
     {
-<<<<<<< HEAD
-        var vm = CreateViewModel();
-=======
-        var installationService = new Mock<IGameInstallationService>();
-        var gameProfileManager = new Mock<IGameProfileManager>();
-        var profileLauncherFacade = new Mock<IProfileLauncherFacade>();
-        var settingsViewModel = new GameProfileSettingsViewModel(
-            new Mock<IGameProfileManager>().Object,
-            new Mock<IGameSettingsService>().Object,
-            new Mock<IConfigurationProviderService>().Object,
-            new Mock<IProfileContentLoader>().Object,
-            null,
-            NullLogger<GameProfileSettingsViewModel>.Instance,
-            NullLogger<GameSettingsViewModel>.Instance);
-        var profileEditorFacade = new Mock<IProfileEditorFacade>();
-        var configService = new Mock<IConfigurationProviderService>();
-        var gameProcessManager = new Mock<IGameProcessManager>();
-        var shortcutService = new Mock<IShortcutService>();
-
-        var vm = new GameProfileLauncherViewModel(
-            installationService.Object,
-            gameProfileManager.Object,
-            profileLauncherFacade.Object,
-            settingsViewModel,
-            profileEditorFacade.Object,
-            configService.Object,
-            gameProcessManager.Object,
-            shortcutService.Object,
-            NullLogger<GameProfileLauncherViewModel>.Instance);
->>>>>>> 940a8e68
+        var installationService = new Mock<IGameInstallationService>();
+        var gameProfileManager = new Mock<IGameProfileManager>();
+        var profileLauncherFacade = new Mock<IProfileLauncherFacade>();
+        var settingsViewModel = new GameProfileSettingsViewModel(
+            new Mock<IGameProfileManager>().Object,
+            new Mock<IGameSettingsService>().Object,
+            new Mock<IConfigurationProviderService>().Object,
+            new Mock<IProfileContentLoader>().Object,
+            null,
+            NullLogger<GameProfileSettingsViewModel>.Instance,
+            NullLogger<GameSettingsViewModel>.Instance);
+        var profileEditorFacade = new Mock<IProfileEditorFacade>();
+        var configService = new Mock<IConfigurationProviderService>();
+        var gameProcessManager = new Mock<IGameProcessManager>();
+        var shortcutService = new Mock<IShortcutService>();
+
+        var vm = new GameProfileLauncherViewModel(
+            installationService.Object,
+            gameProfileManager.Object,
+            profileLauncherFacade.Object,
+            settingsViewModel,
+            profileEditorFacade.Object,
+            configService.Object,
+            gameProcessManager.Object,
+            shortcutService.Object,
+            NullLogger<GameProfileLauncherViewModel>.Instance);
 
         Assert.NotNull(vm);
         Assert.Empty(vm.Profiles);
@@ -83,21 +67,6 @@
     [Fact]
     public async Task InitializeAsync_LoadsProfiles_Successfully()
     {
-<<<<<<< HEAD
-        var profileManager = new Mock<IGameProfileManager>();
-        profileManager.Setup(x => x.GetAllProfilesAsync(It.IsAny<CancellationToken>()))
-            .ReturnsAsync(ProfileOperationResult<System.Collections.Generic.IReadOnlyList<GenHub.Core.Models.GameProfile.GameProfile>>.CreateFailure("No profiles"));
-
-        var vm = CreateViewModel(profileManager: profileManager.Object);
-
-        await vm.InitializeAsync();
-
-        Assert.Empty(vm.Profiles);
-
-        // Note: Success message logic depends on profile loading result.
-        // If failure, it sets "Failed to load profiles: No profiles"
-        Assert.StartsWith("Failed to load profiles", vm.StatusMessage);
-=======
         var installationService = new Mock<IGameInstallationService>();
         var gameProfileManager = new Mock<IGameProfileManager>();
         gameProfileManager.Setup(x => x.GetAllProfilesAsync(It.IsAny<CancellationToken>()))
@@ -131,7 +100,6 @@
         await vm.InitializeAsync();
 
         Assert.Empty(vm.Profiles); // No profiles returned by mock
->>>>>>> 940a8e68
     }
 
     /// <summary>
@@ -142,18 +110,13 @@
     public async Task ScanForGamesCommand_WithSuccessfulScan_ShowsSuccess()
     {
         var installationService = new Mock<IGameInstallationService>();
-        var installations = new System.Collections.Generic.List<GameInstallation>
+        var installations = new List<GameInstallation>
         {
             new GameInstallation("C:\\Steam\\Games", GameInstallationType.Steam, new Mock<ILogger<GameInstallation>>().Object),
             new GameInstallation("C:\\EA\\Games", GameInstallationType.EaApp, new Mock<ILogger<GameInstallation>>().Object),
         };
 
         installationService.Setup(x => x.GetAllInstallationsAsync(It.IsAny<CancellationToken>()))
-<<<<<<< HEAD
-            .ReturnsAsync(OperationResult<System.Collections.Generic.IReadOnlyList<GameInstallation>>.CreateSuccess(installations));
-
-        var vm = CreateViewModel(installationService: installationService.Object);
-=======
             .ReturnsAsync(OperationResult<IReadOnlyList<GameInstallation>>.CreateSuccess(installations));
 
         var gameProfileManager = new Mock<IGameProfileManager>();
@@ -181,7 +144,6 @@
             gameProcessManager.Object,
             shortcutService.Object,
             NullLogger<GameProfileLauncherViewModel>.Instance);
->>>>>>> 940a8e68
 
         await vm.ScanForGamesCommand.ExecuteAsync(null);
 
@@ -200,11 +162,6 @@
         const string expectedError = "Detection service unavailable";
 
         installationService.Setup(x => x.GetAllInstallationsAsync(It.IsAny<CancellationToken>()))
-<<<<<<< HEAD
-            .ReturnsAsync(OperationResult<System.Collections.Generic.IReadOnlyList<GameInstallation>>.CreateFailure(expectedError));
-
-        var vm = CreateViewModel(installationService: installationService.Object);
-=======
             .ReturnsAsync(OperationResult<IReadOnlyList<GameInstallation>>.CreateFailure(expectedError));
 
         var gameProfileManager = new Mock<IGameProfileManager>();
@@ -232,7 +189,6 @@
             gameProcessManager.Object,
             shortcutService.Object,
             NullLogger<GameProfileLauncherViewModel>.Instance);
->>>>>>> 940a8e68
 
         await vm.ScanForGamesCommand.ExecuteAsync(null);
 
@@ -248,11 +204,6 @@
     {
         var installationService = new Mock<IGameInstallationService>();
         installationService.Setup(x => x.GetAllInstallationsAsync(It.IsAny<CancellationToken>()))
-<<<<<<< HEAD
-            .ThrowsAsync(new System.InvalidOperationException("Test exception"));
-
-        var vm = CreateViewModel(installationService: installationService.Object);
-=======
             .ThrowsAsync(new InvalidOperationException("Test exception"));
 
         var gameProfileManager = new Mock<IGameProfileManager>();
@@ -280,7 +231,6 @@
             gameProcessManager.Object,
             shortcutService.Object,
             NullLogger<GameProfileLauncherViewModel>.Instance);
->>>>>>> 940a8e68
 
         await vm.ScanForGamesCommand.ExecuteAsync(null);
 
@@ -288,29 +238,13 @@
         Assert.Contains("Error during scan", vm.StatusMessage);
     }
 
-    private static GameProfileLauncherViewModel CreateViewModel(
-        IGameInstallationService? installationService = null,
-        IGameProfileManager? profileManager = null)
-    {
-<<<<<<< HEAD
-        return new GameProfileLauncherViewModel(
-            installationService ?? Mock.Of<IGameInstallationService>(),
-            profileManager ?? Mock.Of<IGameProfileManager>(),
-            Mock.Of<IProfileLauncherFacade>(),
-            new GameProfileSettingsViewModel(
-                Mock.Of<IGameProfileManager>(),
-                Mock.Of<IGameSettingsService>(),
-                Mock.Of<IConfigurationProviderService>(),
-                Mock.Of<IProfileContentLoader>(),
-                NullLogger<GameProfileSettingsViewModel>.Instance,
-                NullLogger<GameSettingsViewModel>.Instance),
-            Mock.Of<IProfileEditorFacade>(),
-            Mock.Of<IConfigurationProviderService>(),
-            Mock.Of<IGameProcessManager>(),
-            Mock.Of<IStorageLocationService>(),
-            Mock.Of<INotificationService>(),
-            NullLogger<GameProfileLauncherViewModel>.Instance);
-=======
+    /// <summary>
+    /// Verifies that ScanForGamesCommand does nothing when service is not available.
+    /// </summary>
+    /// <returns>A <see cref="Task"/> representing the asynchronous operation.</returns>
+    [Fact]
+    public async Task ScanForGamesCommand_WithoutService_ShowsError()
+    {
         var gameProfileManager = new Mock<IGameProfileManager>();
         var profileLauncherFacade = new Mock<IProfileLauncherFacade>();
         var settingsViewModel = new GameProfileSettingsViewModel(
@@ -346,6 +280,5 @@
 
         // Service returns failure, so we should get a scan failed message
         Assert.Contains("Scan failed", vm.StatusMessage);
->>>>>>> 940a8e68
     }
 }