using GenHub.Core.Interfaces.Common;
using GenHub.Core.Interfaces.Content;
using GenHub.Core.Interfaces.GameInstallations;
using GenHub.Core.Interfaces.GameProfiles;
using GenHub.Core.Interfaces.GameSettings;
using GenHub.Core.Interfaces.Notifications;
using GenHub.Core.Interfaces.Shortcuts;
using GenHub.Core.Interfaces.Steam;
using GenHub.Core.Interfaces.UserData;
using GenHub.Core.Models.Enums;
using GenHub.Core.Models.GameInstallations;
using GenHub.Core.Models.GameProfile;
using GenHub.Core.Models.Results;
using GenHub.Features.GameProfiles.Services;
using GenHub.Features.GameProfiles.ViewModels;
using Microsoft.Extensions.Logging;
using Microsoft.Extensions.Logging.Abstractions;
using Moq;

namespace GenHub.Tests.Core.Features.GameProfiles.ViewModels;

/// <summary>
/// Contains unit tests for <see cref="GameProfileLauncherViewModel"/>.
/// </summary>
public class GameProfileLauncherViewModelTests
{
    /// <summary>
    /// Verifies that the constructor initializes properties correctly.
    /// </summary>
    [Fact]
    public void Constructor_WithValidParameters_InitializesCorrectly()
    {
        var installationService = new Mock<IGameInstallationService>();
        var vm = new GameProfileLauncherViewModel(
            installationService.Object,
            new Mock<IGameProfileManager>().Object,
            new Mock<IProfileLauncherFacade>().Object,
            new GameProfileSettingsViewModel(
                new Mock<IGameProfileManager>().Object,
                new Mock<IGameSettingsService>().Object,
                new Mock<IConfigurationProviderService>().Object,
                new Mock<IProfileContentLoader>().Object,
                CreateProfileResourceService(),
                new Mock<INotificationService>().Object,
                null,
<<<<<<< HEAD
                new Mock<IContentStorageService>().Object,
=======
                null, // IContentStorageService
                null, // ILocalContentService
>>>>>>> f531cf8d
                NullLogger<GameProfileSettingsViewModel>.Instance,
                NullLogger<GameSettingsViewModel>.Instance),
            new Mock<IProfileEditorFacade>().Object,
            new Mock<IConfigurationProviderService>().Object,
            new Mock<IGameProcessManager>().Object,
            new Mock<IShortcutService>().Object,
            new Mock<IPublisherProfileOrchestrator>().Object,
            new Mock<ISteamManifestPatcher>().Object,
            CreateProfileResourceService(),
            new Mock<INotificationService>().Object,
            NullLogger<GameProfileLauncherViewModel>.Instance);

        Assert.NotNull(vm);
        Assert.Empty(vm.Profiles);
        Assert.False(vm.IsLaunching);
        Assert.False(vm.IsEditMode);
        Assert.Equal(string.Empty, vm.StatusMessage);
    }

    /// <summary>
    /// Verifies that InitializeAsync loads profiles successfully.
    /// </summary>
    /// <returns>A <see cref="Task"/> representing the asynchronous operation.</returns>
    [Fact]
    public async Task InitializeAsync_LoadsProfiles_Successfully()
    {
        var installationService = new Mock<IGameInstallationService>();
        var vm = new GameProfileLauncherViewModel(
            installationService.Object,
            new Mock<IGameProfileManager>().Object,
            new Mock<IProfileLauncherFacade>().Object,
            new GameProfileSettingsViewModel(
                new Mock<IGameProfileManager>().Object,
                new Mock<IGameSettingsService>().Object,
                new Mock<IConfigurationProviderService>().Object,
                new Mock<IProfileContentLoader>().Object,
                CreateProfileResourceService(),
                new Mock<INotificationService>().Object,
                null,
<<<<<<< HEAD
                new Mock<IContentStorageService>().Object,
=======
                null, // IContentStorageService
                null, // ILocalContentService
>>>>>>> f531cf8d
                NullLogger<GameProfileSettingsViewModel>.Instance,
                NullLogger<GameSettingsViewModel>.Instance),
            new Mock<IProfileEditorFacade>().Object,
            new Mock<IConfigurationProviderService>().Object,
            new Mock<IGameProcessManager>().Object,
            new Mock<IShortcutService>().Object,
            new Mock<IPublisherProfileOrchestrator>().Object,
            new Mock<ISteamManifestPatcher>().Object,
            CreateProfileResourceService(),
            new Mock<INotificationService>().Object,
            NullLogger<GameProfileLauncherViewModel>.Instance);

        await vm.InitializeAsync();

        Assert.Empty(vm.Profiles); // No profiles returned by mock
    }

    /// <summary>
    /// Verifies that ScanForGamesCommand shows success on successful scan.
    /// </summary>
    /// <returns>A <see cref="Task"/> representing the asynchronous operation.</returns>
    [Fact]
    public async Task ScanForGamesCommand_WithSuccessfulScan_ShowsSuccess()
    {
        var installationService = new Mock<IGameInstallationService>();
        var installations = new List<GameInstallation>
        {
            new("C:\\Steam\\Games", GameInstallationType.Steam, new Mock<ILogger<GameInstallation>>().Object),
            new("C:\\EA\\Games", GameInstallationType.EaApp, new Mock<ILogger<GameInstallation>>().Object),
        };

        installationService.Setup(x => x.GetAllInstallationsAsync(It.IsAny<CancellationToken>()))
            .ReturnsAsync(OperationResult<IReadOnlyList<GameInstallation>>.CreateSuccess(installations));

        var shortcutService = new Mock<IShortcutService>();
        var notificationService = new Mock<INotificationService>();
        var publisherOrchestrator = new Mock<IPublisherProfileOrchestrator>();
        var profileManager = new Mock<IGameProfileManager>();
        var editorFacade = new Mock<IProfileEditorFacade>();

        var vm = new GameProfileLauncherViewModel(
            installationService.Object,
            profileManager.Object,
            null!,
            null!,
            editorFacade.Object,
            null!,
            null!,
            shortcutService.Object,
            publisherOrchestrator.Object,
            new Mock<ISteamManifestPatcher>().Object,
            CreateProfileResourceService(),
            notificationService.Object,
            NullLogger<GameProfileLauncherViewModel>.Instance);

        await vm.ScanForGamesCommand.ExecuteAsync(null);

        // Updated to match actual message format that includes manifest generation and profile creation
        Assert.Equal("Scan complete. Found 2 installations, created 0 profiles", vm.StatusMessage);
    }

    /// <summary>
    /// Verifies that ScanForGamesCommand shows failure on failed scan.
    /// </summary>
    /// <returns>A <see cref="Task"/> representing the asynchronous operation.</returns>
    [Fact]
    public async Task ScanForGamesCommand_WithFailedScan_ShowsFailure()
    {
        var installationService = new Mock<IGameInstallationService>();
        const string expectedError = "Detection service unavailable";

        installationService.Setup(x => x.GetAllInstallationsAsync(It.IsAny<CancellationToken>()))
            .ReturnsAsync(OperationResult<IReadOnlyList<GameInstallation>>.CreateFailure(expectedError));

        var shortcutService = new Mock<IShortcutService>();

        var vm = new GameProfileLauncherViewModel(
            installationService.Object,
            null!,
            null!,
            null!,
            null!,
            null!,
            null!,
            shortcutService.Object,
            new Mock<IPublisherProfileOrchestrator>().Object,
            new Mock<ISteamManifestPatcher>().Object,
            CreateProfileResourceService(),
            new Mock<INotificationService>().Object,
            NullLogger<GameProfileLauncherViewModel>.Instance);

        await vm.ScanForGamesCommand.ExecuteAsync(null);

        Assert.Equal($"Scan failed: {expectedError}", vm.StatusMessage);
    }

    /// <summary>
    /// Verifies that ScanForGamesCommand handles exceptions gracefully.
    /// </summary>
    /// <returns>A <see cref="Task"/> representing the asynchronous operation.</returns>
    [Fact]
    public async Task ScanForGamesCommand_WithException_HandlesGracefully()
    {
        var installationService = new Mock<IGameInstallationService>();
        installationService.Setup(x => x.GetAllInstallationsAsync(It.IsAny<CancellationToken>()))
            .ThrowsAsync(new InvalidOperationException("Test exception"));

        var shortcutService = new Mock<IShortcutService>();

        var vm = new GameProfileLauncherViewModel(
            installationService.Object,
            new Mock<IGameProfileManager>().Object,
            new Mock<IProfileLauncherFacade>().Object,
            null!, // SettingsVM
            new Mock<IProfileEditorFacade>().Object,
            new Mock<IConfigurationProviderService>().Object,
            new Mock<IGameProcessManager>().Object,
            shortcutService.Object,
            new Mock<IPublisherProfileOrchestrator>().Object,
            new Mock<ISteamManifestPatcher>().Object,
            CreateProfileResourceService(),
            new Mock<INotificationService>().Object,
            NullLogger<GameProfileLauncherViewModel>.Instance);

        await vm.ScanForGamesCommand.ExecuteAsync(null);

        // Should handle exception gracefully by setting an error message
        Assert.Contains("Error during scan", vm.StatusMessage);
    }

    /// <summary>
    /// Verifies that ScanForGamesCommand does nothing when service is not available.
    /// </summary>
    /// <returns>A <see cref="Task"/> representing the asynchronous operation.</returns>
    [Fact]
    public async Task ScanForGamesCommand_WithoutService_ShowsError()
    {
        var installationService = new Mock<IGameInstallationService>();
        var shortcutService = new Mock<IShortcutService>();

        // Setup to return failure
        installationService.Setup(x => x.GetAllInstallationsAsync(It.IsAny<CancellationToken>()))
            .ReturnsAsync(OperationResult<IReadOnlyList<GameInstallation>>.CreateFailure("Service unavailable"));

        var vm = new GameProfileLauncherViewModel(
            installationService.Object,
            null!,
            null!,
            null!,
            null!,
            null!,
            null!,
            shortcutService.Object,
            new Mock<IPublisherProfileOrchestrator>().Object,
            new Mock<ISteamManifestPatcher>().Object,
            CreateProfileResourceService(),
            new Mock<INotificationService>().Object,
            NullLogger<GameProfileLauncherViewModel>.Instance);

        await vm.ScanForGamesCommand.ExecuteAsync(null);

        // Service returns failure, so we should get a scan failed message
        Assert.Contains("Scan failed", vm.StatusMessage);
    }

    private static ProfileResourceService CreateProfileResourceService()
    {
        return new ProfileResourceService(NullLogger<ProfileResourceService>.Instance);
    }
}<|MERGE_RESOLUTION|>--- conflicted
+++ resolved
@@ -43,12 +43,8 @@
                 CreateProfileResourceService(),
                 new Mock<INotificationService>().Object,
                 null,
-<<<<<<< HEAD
                 new Mock<IContentStorageService>().Object,
-=======
-                null, // IContentStorageService
                 null, // ILocalContentService
->>>>>>> f531cf8d
                 NullLogger<GameProfileSettingsViewModel>.Instance,
                 NullLogger<GameSettingsViewModel>.Instance),
             new Mock<IProfileEditorFacade>().Object,
@@ -88,12 +84,8 @@
                 CreateProfileResourceService(),
                 new Mock<INotificationService>().Object,
                 null,
-<<<<<<< HEAD
                 new Mock<IContentStorageService>().Object,
-=======
-                null, // IContentStorageService
                 null, // ILocalContentService
->>>>>>> f531cf8d
                 NullLogger<GameProfileSettingsViewModel>.Instance,
                 NullLogger<GameSettingsViewModel>.Instance),
             new Mock<IProfileEditorFacade>().Object,
