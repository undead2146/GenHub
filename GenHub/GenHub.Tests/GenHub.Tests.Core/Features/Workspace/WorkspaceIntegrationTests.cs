--- conflicted
+++ resolved
@@ -1,5 +1,3 @@
-<<<<<<< HEAD
-=======
 using GenHub.Common.Services;
 using GenHub.Core.Interfaces.Common;
 using GenHub.Core.Interfaces.Storage;
@@ -322,5 +320,4 @@
             await File.WriteAllTextAsync(fullPath, $"Test content for {file}");
         }
     }
-}
->>>>>>> fb3af4cc
+}